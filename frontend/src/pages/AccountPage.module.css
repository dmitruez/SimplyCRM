--- conflicted
+++ resolved
@@ -60,13 +60,12 @@
 }
 
 .flagItem {
-<<<<<<< HEAD
-  display: flex;
-  flex-direction: column;
-  gap: 0.25rem;
-  background: rgba(4, 62, 140, 0.05);
-  padding: 0.75rem 1rem;
-  border-radius: 12px;
+    display: flex;
+    flex-direction: column;
+    gap: 0.25rem;
+    background: rgba(4, 62, 140, 0.05);
+    padding: 0.75rem 1rem;
+    border-radius: 12px;
 }
 
 .planList {
@@ -127,12 +126,4 @@
 
 .apiLink:hover {
   text-decoration: underline;
-=======
-    display: flex;
-    flex-direction: column;
-    gap: 0.25rem;
-    background: rgba(4, 62, 140, 0.05);
-    padding: 0.75rem 1rem;
-    border-radius: 12px;
->>>>>>> a4e64141
 }