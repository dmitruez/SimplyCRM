--- conflicted
+++ resolved
@@ -50,10 +50,9 @@
 }
 
 .summary span {
-<<<<<<< HEAD
-  background: rgba(4, 62, 140, 0.08);
-  border-radius: 999px;
-  padding: 0.4rem 0.8rem;
+    background: rgba(4, 62, 140, 0.08);
+    border-radius: 999px;
+    padding: 0.4rem 0.8rem;
 }
 
 .createCard {
@@ -96,9 +95,4 @@
   grid-column: 1 / -1;
   display: flex;
   justify-content: flex-end;
-=======
-    background: rgba(4, 62, 140, 0.08);
-    border-radius: 999px;
-    padding: 0.4rem 0.8rem;
->>>>>>> a4e64141
 }