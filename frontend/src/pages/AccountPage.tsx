<<<<<<< HEAD
import { FormEvent, useEffect, useMemo, useState } from 'react';
import { Helmet } from 'react-helmet-async';
import { Link } from 'react-router-dom';
import { useMutation, useQuery, useQueryClient } from '@tanstack/react-query';

import styles from './AccountPage.module.css';
import { useAuthContext } from '../providers/AuthProvider';
import { Button } from '../components/ui/Button';
import { billingApi } from '../api/billing';
import { notificationBus } from '../components/notifications/notificationBus';

export const AccountPage = () => {
  const { profile, status, refreshProfile, updateProfile } = useAuthContext();
  const isAuthenticated = status === 'authenticated' && Boolean(profile);
  const queryClient = useQueryClient();

  const [formState, setFormState] = useState({
    firstName: profile?.firstName ?? '',
    lastName: profile?.lastName ?? '',
    email: profile?.email ?? '',
    title: profile?.title ?? '',
    timezone: profile?.timezone ?? 'UTC',
    locale: profile?.locale ?? 'ru-RU'
  });

  useEffect(() => {
    if (profile) {
      setFormState({
        firstName: profile.firstName ?? '',
        lastName: profile.lastName ?? '',
        email: profile.email,
        title: profile.title ?? '',
        timezone: profile.timezone ?? 'UTC',
        locale: profile.locale ?? 'ru-RU'
      });
    }
  }, [profile]);

  const { data: billing, isLoading: isBillingLoading } = useQuery({
    queryKey: ['billing', 'overview'],
    queryFn: billingApi.getOverview,
    enabled: isAuthenticated,
    staleTime: 5 * 60 * 1000
  });

  const profileMutation = useMutation({
    mutationFn: updateProfile,
    onError: () => {
      notificationBus.publish({
        type: 'error',
        title: 'Не удалось сохранить профиль',
        message: 'Проверьте введённые данные и попробуйте снова.'
      });
    }
  });

  const planMutation = useMutation({
    mutationFn: (planKey: string) => billingApi.changePlan({ planKey }),
    onSuccess: async () => {
      notificationBus.publish({
        type: 'success',
        title: 'Тариф обновлён',
        message: 'Новый план активирован для вашей организации.'
      });
      await queryClient.invalidateQueries({ queryKey: ['billing', 'overview'] });
      await queryClient.invalidateQueries({ queryKey: ['billing', 'overview', 'api-access'] });
      await refreshProfile();
    },
    onError: () => {
      notificationBus.publish({
        type: 'error',
        title: 'Не удалось изменить тариф',
        message: 'Попробуйте выбрать другой план или повторите попытку позже.'
      });
    }
  });
=======
import {Helmet} from 'react-helmet-async';

import styles from './AccountPage.module.css';
import {useAuthContext} from '../providers/AuthProvider';
import {Button} from '../components/ui/Button';

export const AccountPage = () => {
    const {profile, status, refreshProfile} = useAuthContext();
    const isAuthenticated = status === 'authenticated' && profile;
>>>>>>> a4e64141

    if (!isAuthenticated || !profile) {
        return <p>Для просмотра профиля необходимо войти.</p>;
    }

<<<<<<< HEAD
  const handleSubmit = (event: FormEvent) => {
    event.preventDefault();
    profileMutation.mutate({ ...formState });
  };

  const currentPlanKey = billing?.currentSubscription?.plan.key;

  const sortedPlans = useMemo(() => {
    if (!billing) {
      return [];
    }
    return [...billing.availablePlans].sort((a, b) => a.pricePerMonth - b.pricePerMonth);
  }, [billing]);

  return (
    <div className={styles.wrapper}>
      <Helmet>
        <title>Аккаунт — SimplyCRM</title>
      </Helmet>
      <header className={styles.header}>
        <div>
          <h1>Профиль пользователя</h1>
          <p>Обновляйте личные данные, управляйте подпиской и доступом к API.</p>
        </div>
        <Button onClick={() => refreshProfile()} disabled={profileMutation.isPending || planMutation.isPending}>
          Обновить профиль
        </Button>
      </header>

      <section className={styles.card}>
        <h2>Личные данные</h2>
        <form className={styles.profileForm} onSubmit={handleSubmit}>
          <label>
            Имя
            <input
              value={formState.firstName}
              onChange={(event) => setFormState((prev) => ({ ...prev, firstName: event.target.value }))}
              placeholder="Имя"
            />
          </label>
          <label>
            Фамилия
            <input
              value={formState.lastName}
              onChange={(event) => setFormState((prev) => ({ ...prev, lastName: event.target.value }))}
              placeholder="Фамилия"
            />
          </label>
          <label>
            Email
            <input
              type="email"
              value={formState.email}
              onChange={(event) => setFormState((prev) => ({ ...prev, email: event.target.value }))}
              required
            />
          </label>
          <label>
            Должность
            <input
              value={formState.title}
              onChange={(event) => setFormState((prev) => ({ ...prev, title: event.target.value }))}
              placeholder="Например, Руководитель отдела продаж"
            />
          </label>
          <label>
            Часовой пояс
            <input
              value={formState.timezone}
              onChange={(event) => setFormState((prev) => ({ ...prev, timezone: event.target.value }))}
            />
          </label>
          <label>
            Локаль
            <input
              value={formState.locale}
              onChange={(event) => setFormState((prev) => ({ ...prev, locale: event.target.value }))}
            />
          </label>
          <div className={styles.formActions}>
            <Button type="submit" disabled={profileMutation.isPending}>
              Сохранить изменения
            </Button>
          </div>
        </form>
      </section>

      <div className={styles.grid}>
        <section className={styles.card}>
          <h2>Организация</h2>
          {profile.organization ? (
            <>
              <p>
                <strong>Название:</strong> {profile.organization.name}
              </p>
              <p>
                <strong>Slug:</strong> {profile.organization.slug}
              </p>
            </>
          ) : (
            <p>Организация не назначена.</p>
          )}
        </section>

        <section className={styles.card}>
          <h2>Тарифный план</h2>
          {isBillingLoading ? (
            <p>Загружаем информацию о подписке…</p>
          ) : billing ? (
            <div className={styles.planList}>
              {sortedPlans.map((plan) => {
                const isActive = plan.key === currentPlanKey;
                return (
                  <div key={plan.id} className={styles.planItem} data-active={isActive}>
                    <div>
                      <strong>{plan.name}</strong>
                      <span className={styles.planPrice}>{plan.pricePerMonth === 0 ? 'Бесплатно' : `${plan.pricePerMonth.toLocaleString('ru-RU')} ₽/мес`}</span>
                      <small>{plan.description}</small>
                    </div>
                    <Button
                      variant={isActive ? 'secondary' : 'primary'}
                      disabled={isActive || planMutation.isPending}
                      onClick={() => planMutation.mutate(plan.key)}
                    >
                      {isActive ? 'Активный план' : 'Перейти на план'}
                    </Button>
                  </div>
                );
              })}
            </div>
          ) : (
            <p>Не удалось загрузить тарифы. Попробуйте позже.</p>
          )}
        </section>
      </div>

      <section className={styles.card}>
        <h2>API и интеграции</h2>
        {billing ? (
          <div className={styles.apiSection}>
            <div className={styles.apiKeyBox}>
              <span>API ключ:</span>
              <code>{billing.apiToken}</code>
              <Button
                variant="secondary"
                onClick={() => {
                  if (typeof navigator !== 'undefined' && navigator.clipboard?.writeText) {
                    navigator.clipboard.writeText(billing.apiToken);
                    notificationBus.publish({
                      type: 'info',
                      title: 'Скопировано',
                      message: 'API ключ скопирован в буфер обмена.'
                    });
                  }
                }}
              >
                Скопировать
              </Button>
            </div>
            <p>
              Доступные методы API зависят от выбранного тарифа. Просмотрите подробную документацию и готовые примеры
              использования на странице доступа к API.
            </p>
            <Link to="/account/api-access" className={styles.apiLink}>
              Открыть документацию API →
            </Link>
          </div>
        ) : (
          <p>Загрузка данных об API…</p>
        )}
      </section>

      <section className={styles.card}>
        <h2>Активные возможности</h2>
        {profile.featureFlags.length === 0 ? (
          <p>Feature-флаги пока не активированы.</p>
        ) : (
          <div className={styles.flagList}>
            {profile.featureFlags.map((flag) => (
              <div key={flag.code} className={styles.flagItem}>
                <strong>{flag.name || flag.code}</strong>
                <span>{flag.enabled ? 'Активно' : 'Отключено'}</span>
                {flag.description ? <small>{flag.description}</small> : null}
              </div>
            ))}
          </div>
        )}
      </section>
    </div>
  );
=======
    return (
        <div className={styles.wrapper}>
            <Helmet>
                <title>Аккаунт — SimplyCRM</title>
            </Helmet>
            <header className={styles.header}>
                <div>
                    <h1>Профиль пользователя</h1>
                    <p>Управляйте личными данными, организацией и доступными фичами.</p>
                </div>
                <Button onClick={() => refreshProfile()}>Обновить профиль</Button>
            </header>
            <div className={styles.grid}>
                <section className={styles.card}>
                    <h2>Личные данные</h2>
                    <p>
                        <strong>Имя:</strong> {profile.firstName ?? '—'} {profile.lastName ?? ''}
                    </p>
                    <p>
                        <strong>Имя пользователя:</strong> {profile.username}
                    </p>
                    <p>
                        <strong>Email:</strong> {profile.email}
                    </p>
                </section>
                <section className={styles.card}>
                    <h2>Организация</h2>
                    {profile.organization ? (
                        <>
                            <p>
                                <strong>Название:</strong> {profile.organization.name}
                            </p>
                            <p>
                                <strong>Slug:</strong> {profile.organization.slug}
                            </p>
                        </>
                    ) : (
                        <p>Организация не назначена.</p>
                    )}
                </section>
            </div>
            <section className={styles.card}>
                <h2>Активные возможности</h2>
                {profile.featureFlags.length === 0 ? (
                    <p>Feature-флаги пока не активированы.</p>
                ) : (
                    <div className={styles.flagList}>
                        {profile.featureFlags.map((flag) => (
                            <div key={flag.code} className={styles.flagItem}>
                                <strong>{flag.name || flag.code}</strong>
                                <span>{flag.enabled ? 'Активно' : 'Отключено'}</span>
                                {flag.description ? <small>{flag.description}</small> : null}
                            </div>
                        ))}
                    </div>
                )}
            </section>
        </div>
    );
>>>>>>> a4e64141
};<|MERGE_RESOLUTION|>--- conflicted
+++ resolved
@@ -1,4 +1,3 @@
-<<<<<<< HEAD
 import { FormEvent, useEffect, useMemo, useState } from 'react';
 import { Helmet } from 'react-helmet-async';
 import { Link } from 'react-router-dom';
@@ -75,23 +74,11 @@
       });
     }
   });
-=======
-import {Helmet} from 'react-helmet-async';
-
-import styles from './AccountPage.module.css';
-import {useAuthContext} from '../providers/AuthProvider';
-import {Button} from '../components/ui/Button';
-
-export const AccountPage = () => {
-    const {profile, status, refreshProfile} = useAuthContext();
-    const isAuthenticated = status === 'authenticated' && profile;
->>>>>>> a4e64141
 
     if (!isAuthenticated || !profile) {
         return <p>Для просмотра профиля необходимо войти.</p>;
     }
 
-<<<<<<< HEAD
   const handleSubmit = (event: FormEvent) => {
     event.preventDefault();
     profileMutation.mutate({ ...formState });
@@ -282,65 +269,4 @@
       </section>
     </div>
   );
-=======
-    return (
-        <div className={styles.wrapper}>
-            <Helmet>
-                <title>Аккаунт — SimplyCRM</title>
-            </Helmet>
-            <header className={styles.header}>
-                <div>
-                    <h1>Профиль пользователя</h1>
-                    <p>Управляйте личными данными, организацией и доступными фичами.</p>
-                </div>
-                <Button onClick={() => refreshProfile()}>Обновить профиль</Button>
-            </header>
-            <div className={styles.grid}>
-                <section className={styles.card}>
-                    <h2>Личные данные</h2>
-                    <p>
-                        <strong>Имя:</strong> {profile.firstName ?? '—'} {profile.lastName ?? ''}
-                    </p>
-                    <p>
-                        <strong>Имя пользователя:</strong> {profile.username}
-                    </p>
-                    <p>
-                        <strong>Email:</strong> {profile.email}
-                    </p>
-                </section>
-                <section className={styles.card}>
-                    <h2>Организация</h2>
-                    {profile.organization ? (
-                        <>
-                            <p>
-                                <strong>Название:</strong> {profile.organization.name}
-                            </p>
-                            <p>
-                                <strong>Slug:</strong> {profile.organization.slug}
-                            </p>
-                        </>
-                    ) : (
-                        <p>Организация не назначена.</p>
-                    )}
-                </section>
-            </div>
-            <section className={styles.card}>
-                <h2>Активные возможности</h2>
-                {profile.featureFlags.length === 0 ? (
-                    <p>Feature-флаги пока не активированы.</p>
-                ) : (
-                    <div className={styles.flagList}>
-                        {profile.featureFlags.map((flag) => (
-                            <div key={flag.code} className={styles.flagItem}>
-                                <strong>{flag.name || flag.code}</strong>
-                                <span>{flag.enabled ? 'Активно' : 'Отключено'}</span>
-                                {flag.description ? <small>{flag.description}</small> : null}
-                            </div>
-                        ))}
-                    </div>
-                )}
-            </section>
-        </div>
-    );
->>>>>>> a4e64141
 };