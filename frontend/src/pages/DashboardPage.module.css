.page {
  --color-text: #0f172a;
  --color-text-secondary: #475569;
  --color-primary: #0e5fd8;
  --page-bg: #f8fafc;
  --panel-bg: rgba(255, 255, 255, 0.95);
  --panel-border: rgba(15, 23, 42, 0.08);
  --panel-shadow: 0 24px 48px rgba(15, 23, 42, 0.08);
<<<<<<< HEAD
  --card-surface: rgba(255, 255, 255, 0.9);
  --card-border: rgba(15, 23, 42, 0.08);
  --card-shadow: 0 20px 44px rgba(15, 23, 42, 0.08);
  --hero-bg: linear-gradient(135deg, rgba(14, 95, 216, 0.16), rgba(82, 227, 194, 0.16));
  --hero-border: rgba(14, 95, 216, 0.16);
  --hero-shadow: 0 24px 60px rgba(15, 23, 42, 0.12);
  --badge-bg: rgba(14, 95, 216, 0.12);
  --badge-color: #0e5fd8;
  --status-neutral-bg: rgba(14, 95, 216, 0.12);
  --status-neutral-text: rgba(14, 95, 216, 0.85);
=======
  --card-surface: rgba(255, 255, 255, 0.88);
  --card-border: rgba(15, 23, 42, 0.08);
  --card-shadow: 0 20px 44px rgba(15, 23, 42, 0.08);
  --hero-bg: linear-gradient(135deg, rgba(14, 95, 216, 0.16), rgba(82, 227, 194, 0.16));
  --hero-border: rgba(14, 95, 216, 0.2);
  --hero-shadow: 0 24px 60px rgba(15, 23, 42, 0.12);
  --hero-glow: rgba(255, 255, 255, 0.45);
  --highlight-bg: rgba(255, 255, 255, 0.78);
  --highlight-border: rgba(15, 23, 42, 0.08);
  --accent-pill: rgba(15, 23, 42, 0.05);
  --accent-pill-border: transparent;
  --accent-pill-hover: rgba(14, 95, 216, 0.08);
  --accent-pill-border-hover: rgba(14, 95, 216, 0.2);
  --accent-pill-active: linear-gradient(135deg, rgba(14, 95, 216, 0.16), rgba(82, 227, 194, 0.18));
  --accent-pill-active-border: rgba(14, 95, 216, 0.45);
  --badge-bg: rgba(14, 95, 216, 0.12);
  --badge-color: #0e5fd8;
  --tag-bg: rgba(15, 23, 42, 0.06);
  --timeline-surface: rgba(15, 23, 42, 0.04);
  --timeline-border: rgba(15, 23, 42, 0.05);
  --order-column-bg: rgba(255, 255, 255, 0.85);
  --payment-row-bg: rgba(255, 255, 255, 0.88);
  --analytics-bg: rgba(14, 95, 216, 0.08);
  --analytics-border: rgba(14, 95, 216, 0.18);
  --support-gradient: linear-gradient(135deg, rgba(14, 95, 216, 0.12), rgba(82, 227, 194, 0.12));
  --flag-bg: rgba(14, 165, 233, 0.12);
  --flag-color: #0ea5e9;
  --status-neutral-bg: rgba(14, 95, 216, 0.12);
  --status-neutral-text: rgba(14, 95, 216, 0.9);
>>>>>>> b684c03f
  --status-warning-bg: rgba(245, 158, 11, 0.16);
  --status-warning-text: rgba(217, 119, 6, 0.9);
  --status-success-bg: rgba(16, 185, 129, 0.18);
  --status-success-text: rgba(5, 122, 85, 0.9);
<<<<<<< HEAD
  --divider: rgba(15, 23, 42, 0.08);
=======
>>>>>>> b684c03f
  background: var(--page-bg);
  color: var(--color-text);
  min-height: 100vh;
  padding: clamp(1.5rem, 2vw, 2.5rem);
  transition: background 0.3s ease, color 0.3s ease;
}

.dark {
  --color-text: #e2e8f0;
  --color-text-secondary: #94a3b8;
  --color-primary: #7dd3fc;
  --page-bg: radial-gradient(circle at top left, rgba(15, 23, 42, 0.85), #020617 62%);
  --panel-bg: rgba(15, 23, 42, 0.92);
<<<<<<< HEAD
  --panel-border: rgba(148, 163, 184, 0.18);
  --panel-shadow: 0 32px 64px rgba(2, 6, 23, 0.72);
  --card-surface: rgba(15, 23, 42, 0.82);
  --card-border: rgba(148, 163, 184, 0.25);
  --card-shadow: 0 30px 72px rgba(2, 6, 23, 0.8);
  --hero-bg: linear-gradient(135deg, rgba(14, 95, 216, 0.32), rgba(82, 227, 194, 0.22));
  --hero-border: rgba(82, 227, 194, 0.32);
  --hero-shadow: 0 40px 80px rgba(2, 6, 23, 0.9);
  --badge-bg: rgba(82, 227, 194, 0.18);
  --badge-color: rgba(224, 242, 254, 0.94);
=======
  --panel-border: rgba(148, 163, 184, 0.16);
  --panel-shadow: 0 30px 60px rgba(2, 6, 23, 0.72);
  --card-surface: rgba(15, 23, 42, 0.82);
  --card-border: rgba(148, 163, 184, 0.22);
  --card-shadow: 0 26px 62px rgba(2, 6, 23, 0.78);
  --hero-bg: linear-gradient(135deg, rgba(14, 95, 216, 0.28), rgba(82, 227, 194, 0.2));
  --hero-border: rgba(82, 227, 194, 0.32);
  --hero-shadow: 0 32px 72px rgba(2, 6, 23, 0.82);
  --hero-glow: rgba(148, 163, 184, 0.2);
  --highlight-bg: rgba(15, 23, 42, 0.9);
  --highlight-border: rgba(148, 163, 184, 0.24);
  --accent-pill: rgba(148, 163, 184, 0.12);
  --accent-pill-border: rgba(148, 163, 184, 0.16);
  --accent-pill-hover: rgba(82, 227, 194, 0.16);
  --accent-pill-border-hover: rgba(82, 227, 194, 0.32);
  --accent-pill-active: linear-gradient(135deg, rgba(14, 95, 216, 0.35), rgba(82, 227, 194, 0.25));
  --accent-pill-active-border: rgba(82, 227, 194, 0.45);
  --badge-bg: rgba(82, 227, 194, 0.18);
  --badge-color: rgba(224, 242, 254, 0.94);
  --tag-bg: rgba(148, 163, 184, 0.18);
  --timeline-surface: rgba(148, 163, 184, 0.12);
  --timeline-border: rgba(148, 163, 184, 0.2);
  --order-column-bg: rgba(15, 23, 42, 0.78);
  --payment-row-bg: rgba(15, 23, 42, 0.82);
  --analytics-bg: rgba(14, 95, 216, 0.22);
  --analytics-border: rgba(82, 227, 194, 0.35);
  --support-gradient: linear-gradient(135deg, rgba(14, 95, 216, 0.32), rgba(82, 227, 194, 0.22));
  --flag-bg: rgba(56, 189, 248, 0.22);
  --flag-color: rgba(224, 242, 254, 0.95);
>>>>>>> b684c03f
  --status-neutral-bg: rgba(59, 130, 246, 0.28);
  --status-neutral-text: rgba(226, 232, 240, 0.92);
  --status-warning-bg: rgba(251, 191, 36, 0.22);
  --status-warning-text: rgba(255, 237, 213, 0.92);
  --status-success-bg: rgba(16, 185, 129, 0.32);
  --status-success-text: rgba(209, 250, 229, 0.92);
<<<<<<< HEAD
  --divider: rgba(148, 163, 184, 0.18);
=======
>>>>>>> b684c03f
}

.shell {
  display: grid;
<<<<<<< HEAD
  grid-template-columns: 300px minmax(0, 1fr) 320px;
=======
  grid-template-columns: 300px minmax(0, 1fr) 340px;
>>>>>>> b684c03f
  gap: clamp(1.5rem, 2vw, 2.4rem);
  align-items: start;
  max-width: 1580px;
  width: 100%;
  margin: 0 auto;
}

@media (max-width: 1440px) {
  .shell {
<<<<<<< HEAD
    grid-template-columns: 280px minmax(0, 1fr) 300px;
  }
}

@media (max-width: 1200px) {
  .shell {
    grid-template-columns: minmax(0, 1fr);
  }

  .sidebar,
  .secondary {
    position: relative;
    top: auto;
  }
}

.sidebar {
  display: grid;
  gap: 1.5rem;
  padding: 1.5rem;
  border-radius: 24px;
  background: var(--panel-bg);
  border: 1px solid var(--panel-border);
  box-shadow: var(--panel-shadow);
  position: sticky;
  top: 1.5rem;
  height: fit-content;
}

.sidebarHeader h1 {
  margin: 0.4rem 0 0.6rem;
  font-size: 1.6rem;
}

.sidebarHeader p {
  margin: 0;
  color: var(--color-text-secondary);
  line-height: 1.5;
}

.sidebarBadge {
  display: inline-flex;
  align-items: center;
  gap: 0.4rem;
  padding: 0.35rem 0.8rem;
  border-radius: 999px;
  background: var(--badge-bg);
  color: var(--badge-color);
  font-size: 0.75rem;
  font-weight: 600;
  text-transform: uppercase;
  letter-spacing: 0.08em;
}

.themeToggle {
  display: flex;
  align-items: center;
  justify-content: space-between;
  gap: 1rem;
  padding: 1rem;
  border-radius: 16px;
  border: 1px dashed var(--divider);
}

.themeToggleLabel {
  display: block;
  font-weight: 600;
}

.themeToggleHint {
  display: block;
  color: var(--color-text-secondary);
  font-size: 0.85rem;
}

.themeSwitch {
  position: relative;
  display: inline-flex;
  align-items: center;
  justify-content: space-between;
  width: 80px;
  padding: 0.35rem 0.55rem;
  border-radius: 999px;
  border: 1px solid transparent;
  background: rgba(15, 23, 42, 0.08);
  color: var(--color-text-secondary);
  cursor: pointer;
  transition: all 0.2s ease;
}

.themeSwitchActive {
  background: linear-gradient(135deg, rgba(14, 95, 216, 0.25), rgba(82, 227, 194, 0.22));
  border-color: rgba(82, 227, 194, 0.35);
  color: #f8fafc;
}

.themeSwitchThumb {
  position: absolute;
  top: 50%;
  left: 6px;
  width: 28px;
  height: 28px;
  border-radius: 50%;
  background: #fff;
  box-shadow: 0 10px 25px rgba(15, 23, 42, 0.15);
  transform: translateY(-50%);
  transition: transform 0.2s ease;
}

.themeSwitchActive .themeSwitchThumb {
  transform: translate(38px, -50%);
  background: rgba(255, 255, 255, 0.92);
}

.themeSwitchLabel {
  position: relative;
  z-index: 1;
  font-size: 1rem;
}

.nav {
  display: grid;
  gap: 0.5rem;
}

.navButton {
  display: flex;
  align-items: center;
  justify-content: space-between;
  gap: 0.6rem;
  padding: 0.65rem 0.9rem;
  border-radius: 999px;
  border: 1px solid transparent;
  background: rgba(15, 23, 42, 0.05);
  color: var(--color-text-secondary);
  font-weight: 600;
  cursor: pointer;
  transition: all 0.2s ease;
}

.navButton:hover,
.navButton:focus-visible {
  border-color: rgba(14, 95, 216, 0.4);
  color: var(--color-text);
}

.navButtonActive {
  background: linear-gradient(135deg, rgba(14, 95, 216, 0.16), rgba(82, 227, 194, 0.18));
  color: var(--color-text);
  border-color: rgba(14, 95, 216, 0.45);
  box-shadow: inset 0 0 0 1px rgba(14, 95, 216, 0.28);
}

.navButtonLabel {
  font-weight: 600;
}

.navButtonHint {
  font-size: 0.75rem;
  color: var(--color-text-secondary);
}

.sidebarFooter {
  display: grid;
  gap: 0.8rem;
  padding-top: 0.8rem;
  border-top: 1px solid var(--divider);
}

.sidebarStat {
  display: grid;
  gap: 0.2rem;
  font-size: 0.9rem;
}

.sidebarStat span {
  color: var(--color-text-secondary);
}

.sidebarStat strong {
  font-size: 1.2rem;
}

.main {
  display: grid;
  gap: clamp(1.8rem, 2.4vw, 2.8rem);
}

.section {
  display: grid;
  gap: 1.5rem;
=======
    grid-template-columns: 280px minmax(0, 1fr) 320px;
  }
}

@media (max-width: 1200px) {
  .shell {
    grid-template-columns: minmax(0, 1fr);
  }

  .sidebar,
  .secondary {
    position: relative;
    top: auto;
  }
}

.sidebar {
  display: grid;
  gap: var(--space-xl);
  background: var(--panel-bg);
  padding: var(--space-xl);
  border-radius: var(--radius-lg);
  border: 1px solid var(--panel-border);
  box-shadow: var(--panel-shadow);
  position: sticky;
  top: var(--space-xl);
  height: fit-content;
  backdrop-filter: blur(16px);
}

.sidebarHeader {
  display: grid;
  gap: var(--space-xs);
}

.sidebarHeader h1 {
  margin: 0;
  font-size: 1.6rem;
}

.sidebarHeader p {
  margin: 0;
  color: var(--color-text-secondary);
  line-height: 1.5;
}

.sidebarBadge {
  display: inline-flex;
  align-items: center;
  gap: 0.4rem;
  font-size: 0.75rem;
  font-weight: 600;
  text-transform: uppercase;
  color: var(--badge-color);
  background: var(--badge-bg);
  padding: 0.35rem 0.7rem;
  border-radius: 999px;
}

.themeToggle {
  display: flex;
  align-items: center;
  justify-content: space-between;
  gap: var(--space-md);
  padding: 0.85rem 1rem;
  border-radius: var(--radius-md);
  border: 1px solid var(--panel-border);
  background: var(--card-surface);
  box-shadow: inset 0 1px 0 rgba(255, 255, 255, 0.08);
}

.themeToggleLabel {
  display: block;
  font-weight: 600;
}

.themeToggleHint {
  display: block;
  margin-top: 0.15rem;
  font-size: 0.85rem;
  color: var(--color-text-secondary);
}

.themeSwitch {
  position: relative;
  display: inline-flex;
  align-items: center;
  justify-content: space-between;
  width: 74px;
  height: 34px;
  padding: 0 0.65rem;
  border-radius: 999px;
  border: 1px solid var(--accent-pill-border);
  background: var(--accent-pill);
  color: var(--color-text-secondary);
  font-size: 1rem;
  font-weight: 600;
  cursor: pointer;
  transition: all 0.3s ease;
}

.themeSwitch:hover,
.themeSwitch:focus-visible {
  border-color: var(--accent-pill-border-hover);
  background: var(--accent-pill-hover);
  outline: none;
}

.themeSwitchThumb {
  position: absolute;
  top: 4px;
  left: 6px;
  width: 26px;
  height: 26px;
  border-radius: 50%;
  background: linear-gradient(135deg, rgba(14, 95, 216, 0.4), rgba(82, 227, 194, 0.4));
  box-shadow: 0 6px 14px rgba(15, 23, 42, 0.18);
  transition: transform 0.3s ease;
}

.themeSwitchActive {
  border-color: var(--accent-pill-active-border);
  background: var(--accent-pill-active);
  color: var(--color-text);
}

.themeSwitchActive .themeSwitchThumb {
  transform: translateX(34px);
  background: linear-gradient(135deg, rgba(82, 227, 194, 0.45), rgba(14, 95, 216, 0.38));
  box-shadow: 0 6px 16px rgba(14, 95, 216, 0.35);
}

.themeSwitchLabel {
  position: relative;
  z-index: 1;
}

.nav {
  display: grid;
  gap: 0.5rem;
}

.navButton {
  display: grid;
  gap: 0.25rem;
  padding: 0.75rem 1rem;
  border-radius: var(--radius-full, 999px);
  border: 1px solid var(--accent-pill-border);
  background: var(--accent-pill);
  color: var(--color-text-secondary);
  text-align: left;
  font-weight: 600;
  cursor: pointer;
  transition: all 0.2s ease;
}

.navButton:hover,
.navButton:focus-visible {
  border-color: var(--accent-pill-border-hover);
  background: var(--accent-pill-hover);
  color: var(--color-text);
  outline: none;
}

.navButtonActive {
  background: var(--accent-pill-active);
  color: var(--color-text);
  border-color: var(--accent-pill-active-border);
  box-shadow: inset 0 0 0 1px var(--accent-pill-active-border);
}

.navButtonLabel {
  font-size: 0.95rem;
}

.navButtonHint {
  font-size: 0.8rem;
  color: var(--color-text-secondary);
}

.sidebarFooter {
  display: grid;
  gap: var(--space-sm);
  padding-top: var(--space-sm);
  border-top: 1px solid var(--panel-border);
}

.sidebarStat {
  display: grid;
  gap: 0.2rem;
  font-size: 0.9rem;
}

.sidebarStat span {
  color: var(--color-text-secondary);
}

.sidebarStat strong {
  font-size: 1.25rem;
}

.main {
  display: grid;
  gap: var(--space-2xl);
}

.hero {
  display: grid;
  grid-template-columns: minmax(0, 1fr) minmax(260px, auto);
  gap: var(--space-xl);
  padding: var(--space-xl);
  background: var(--hero-bg);
  border-radius: var(--radius-xl, 28px);
  border: 1px solid var(--hero-border);
  box-shadow: var(--hero-shadow);
  position: relative;
  overflow: hidden;
}

.hero::before {
  content: '';
  position: absolute;
  inset: 0;
  background: radial-gradient(circle at top right, var(--hero-glow), transparent 55%);
  pointer-events: none;
}

.heroContent {
  position: relative;
  display: grid;
  gap: var(--space-md);
}

.heroContent h2 {
  margin: 0;
  font-size: 2.2rem;
  line-height: 1.1;
  display: grid;
  gap: var(--space-xs);
}

.heroContent p {
  margin: 0;
  max-width: 520px;
  color: var(--color-text-secondary);
}

.heroActions {
  display: inline-flex;
  flex-wrap: wrap;
  gap: 0.75rem;
  align-items: center;
}

.heroHighlights {
  position: relative;
  display: grid;
  gap: var(--space-sm);
  align-content: start;
}

.highlightCard {
  display: grid;
  gap: 0.45rem;
  background: var(--highlight-bg);
  border-radius: var(--radius-lg);
  padding: var(--space-lg);
  border: 1px solid var(--highlight-border);
  box-shadow: var(--card-shadow);
  backdrop-filter: blur(16px);
}

.highlightTitle {
  display: flex;
  justify-content: space-between;
  align-items: baseline;
  gap: var(--space-sm);
}

.highlightTitle span {
  font-size: 0.85rem;
  font-weight: 600;
  text-transform: uppercase;
  color: var(--color-primary);
  letter-spacing: 0.04em;
}

.highlightValue {
  font-size: 1.9rem;
  font-weight: 700;
  letter-spacing: -0.01em;
}

.highlightHint {
  margin: 0;
  color: var(--color-text-secondary);
  font-size: 0.9rem;
}

.section {
  display: grid;
  gap: var(--space-lg);
>>>>>>> b684c03f
}

.sectionHeader {
  display: flex;
  justify-content: space-between;
  align-items: flex-start;
<<<<<<< HEAD
  gap: 1rem;
}

.sectionTitle h3 {
  margin: 0;
  font-size: 1.4rem;
}

.sectionTitle span {
  display: block;
  margin-top: 0.3rem;
  color: var(--color-text-secondary);
}

.hero {
  display: grid;
  grid-template-columns: minmax(0, 1fr) minmax(260px, auto);
  gap: 2rem;
  padding: 2rem;
  border-radius: 32px;
  background: var(--hero-bg);
  border: 1px solid var(--hero-border);
  box-shadow: var(--hero-shadow);
  position: relative;
  overflow: hidden;
}

.hero::before {
  content: '';
  position: absolute;
  inset: 0;
  background: radial-gradient(circle at top right, rgba(255, 255, 255, 0.45), transparent 58%);
  pointer-events: none;
}

.heroContent {
  position: relative;
  display: grid;
  gap: 1rem;
}

.heroContent h2 {
  margin: 0;
  font-size: 2.2rem;
  line-height: 1.1;
  display: grid;
  gap: 0.6rem;
}

.heroContent p {
  margin: 0;
  color: rgba(15, 23, 42, 0.75);
}

.heroActions {
  display: flex;
  flex-wrap: wrap;
  gap: 0.8rem;
  position: relative;
}

.heroHighlights {
  position: relative;
  display: grid;
  gap: 1rem;
}

.highlightCard {
  position: relative;
  display: grid;
  gap: 0.6rem;
  padding: 1.2rem 1.4rem;
  border-radius: 20px;
  background: var(--card-surface);
  border: 1px solid var(--card-border);
  box-shadow: var(--card-shadow);
}

.highlightTitle span {
  color: var(--color-text-secondary);
  font-size: 0.9rem;
}

.highlightValue {
  font-size: 1.8rem;
  font-weight: 700;
}

.highlightHint {
  margin: 0;
  color: var(--color-text-secondary);
  font-size: 0.85rem;
}

.highlightPlaceholder {
  padding: 1.2rem 1.4rem;
  border-radius: 20px;
  border: 1px dashed var(--divider);
  color: var(--color-text-secondary);
}

.roleGrid {
  display: grid;
  grid-template-columns: repeat(auto-fit, minmax(240px, 1fr));
  gap: 1.2rem;
}

.roleCard {
  display: grid;
  gap: 0.8rem;
  padding: 1.2rem 1.4rem;
  border-radius: 20px;
  background: var(--card-surface);
  border: 1px solid var(--card-border);
  box-shadow: var(--card-shadow);
}

.roleHeader {
  display: flex;
  justify-content: space-between;
  align-items: baseline;
  gap: 0.5rem;
}

.roleHeader strong {
  font-size: 1.1rem;
}

.roleBadge {
  display: inline-flex;
  align-items: center;
  gap: 0.4rem;
  padding: 0.25rem 0.6rem;
  border-radius: 999px;
  background: rgba(14, 95, 216, 0.15);
  color: var(--color-primary);
  font-size: 0.75rem;
  font-weight: 600;
}

.roleDescription {
  margin: 0;
  color: var(--color-text-secondary);
  font-size: 0.9rem;
  line-height: 1.5;
}

.roleHighlights {
  margin: 0;
  padding-left: 1.2rem;
  display: grid;
  gap: 0.3rem;
  color: var(--color-text-secondary);
  font-size: 0.85rem;
}

.roleAssignments {
  display: grid;
  gap: 0.4rem;
}

.roleAssignments span {
  font-weight: 600;
}

.roleAssignments ul {
  margin: 0;
  padding-left: 1.2rem;
  color: var(--color-text-secondary);
  font-size: 0.85rem;
}

.roleForm {
  display: grid;
  gap: 1rem;
  padding: 1.5rem;
  border-radius: 24px;
  background: var(--panel-bg);
  border: 1px solid var(--panel-border);
  box-shadow: var(--panel-shadow);
}

.formGrid {
  display: grid;
  gap: 1rem;
}

.formField {
  display: grid;
  gap: 0.4rem;
  font-size: 0.9rem;
}

.formField span {
  color: var(--color-text-secondary);
}

.formField input,
.formField select,
.formField textarea {
  appearance: none;
  width: 100%;
  padding: 0.65rem 0.75rem;
  border-radius: 12px;
  border: 1px solid var(--divider);
  background: rgba(255, 255, 255, 0.95);
  color: var(--color-text);
  font: inherit;
  transition: border-color 0.2s ease, box-shadow 0.2s ease;
}

.dark .formField input,
.dark .formField select,
.dark .formField textarea {
  background: rgba(15, 23, 42, 0.75);
  border-color: rgba(148, 163, 184, 0.2);
}

.formField input:focus,
.formField select:focus,
.formField textarea:focus {
  outline: none;
  border-color: rgba(14, 95, 216, 0.45);
  box-shadow: 0 0 0 3px rgba(14, 95, 216, 0.15);
}

.formActions {
  display: flex;
  justify-content: flex-end;
}

.roleTable {
  border-top: 1px solid var(--divider);
  padding-top: 1rem;
  display: grid;
  gap: 0.8rem;
}

.roleTableHeader,
.roleTableRow {
  display: grid;
  grid-template-columns: repeat(4, minmax(0, 1fr));
  gap: 0.8rem;
  font-size: 0.9rem;
  align-items: center;
}

.roleTableHeader {
  font-weight: 600;
  color: var(--color-text-secondary);
}

.roleTableRow {
  padding: 0.75rem 0.9rem;
  border-radius: 16px;
  background: var(--card-surface);
  border: 1px solid var(--card-border);
}

.roleRemove {
  justify-self: end;
  border: none;
  background: transparent;
  color: var(--color-primary);
  font-weight: 600;
  cursor: pointer;
}

.auditTimeline {
  display: grid;
  gap: 1rem;
  padding: 1.4rem;
  border-radius: 24px;
  background: var(--panel-bg);
  border: 1px solid var(--panel-border);
  box-shadow: var(--panel-shadow);
}

.auditItem {
  display: grid;
  gap: 0.4rem;
  padding-bottom: 0.8rem;
  border-bottom: 1px solid var(--divider);
}

.auditItem:last-child {
  border-bottom: none;
  padding-bottom: 0;
}

.auditItem header {
  display: flex;
  justify-content: space-between;
  align-items: baseline;
  gap: 0.6rem;
}

.auditItem header strong {
  font-size: 1rem;
}

.auditItem header time {
  color: var(--color-text-secondary);
  font-size: 0.8rem;
}

.auditItem p {
  margin: 0;
  color: var(--color-text-secondary);
}

.auditItem footer {
  color: var(--color-text-secondary);
  font-size: 0.85rem;
}

.orderBoard {
  display: grid;
  grid-template-columns: repeat(auto-fit, minmax(220px, 1fr));
  gap: 1rem;
}

.orderColumn {
  display: grid;
  gap: 0.8rem;
  padding: 1.1rem;
  border-radius: 20px;
  background: var(--card-surface);
  border: 1px solid var(--card-border);
  box-shadow: var(--card-shadow);
}

.orderColumn header {
  display: flex;
  justify-content: space-between;
  align-items: center;
  gap: 0.6rem;
}

.orderColumn header div span {
  display: block;
  color: var(--color-text-secondary);
  font-size: 0.85rem;
}

.orderBadge {
  display: inline-flex;
  align-items: center;
  justify-content: center;
  min-width: 34px;
  padding: 0.25rem 0.6rem;
  border-radius: 999px;
  font-size: 0.85rem;
  font-weight: 600;
}

.statusNeutral {
  background: var(--status-neutral-bg);
  color: var(--status-neutral-text);
}

.statusWarning {
  background: var(--status-warning-bg);
  color: var(--status-warning-text);
}

.statusSuccess {
  background: var(--status-success-bg);
  color: var(--status-success-text);
}

.orderColumn ul {
  margin: 0;
  display: grid;
  gap: 0.8rem;
}

.orderColumn li {
  list-style: none;
  display: grid;
  gap: 0.2rem;
  padding: 0.65rem 0.75rem;
  border-radius: 14px;
  background: rgba(255, 255, 255, 0.92);
  border: 1px solid rgba(15, 23, 42, 0.06);
  font-size: 0.9rem;
}

.dark .orderColumn li {
  background: rgba(15, 23, 42, 0.78);
  border-color: rgba(148, 163, 184, 0.22);
}

.orderColumn li strong {
  font-size: 1rem;
}

.orderColumn li time {
  color: var(--color-text-secondary);
  font-size: 0.8rem;
}

.panelGrid {
  display: grid;
  grid-template-columns: repeat(auto-fit, minmax(280px, 1fr));
  gap: 1.2rem;
}

.panel {
  display: grid;
  gap: 1rem;
  padding: 1.4rem;
  border-radius: 24px;
  background: var(--panel-bg);
  border: 1px solid var(--panel-border);
  box-shadow: var(--panel-shadow);
}

.paymentsPanel {
  display: grid;
  grid-template-columns: minmax(0, 1fr) minmax(320px, 360px);
  gap: 1.4rem;
}

@media (max-width: 960px) {
  .hero {
    grid-template-columns: minmax(0, 1fr);
  }

  .paymentsPanel {
    grid-template-columns: minmax(0, 1fr);
  }
}

.paymentList,
.paymentForm {
  display: grid;
  gap: 1rem;
  padding: 1.4rem;
  border-radius: 24px;
  background: var(--panel-bg);
  border: 1px solid var(--panel-border);
  box-shadow: var(--panel-shadow);
}

.paymentList ul,
.secondaryPanel ul,
.analyticsCard ul {
  margin: 0;
  padding: 0;
  display: grid;
  gap: 0.8rem;
  list-style: none;
}

.paymentList li,
.secondaryPanel li,
.analyticsCard li {
  padding: 0.75rem 0.9rem;
  border-radius: 16px;
  background: var(--card-surface);
  border: 1px solid var(--card-border);
  display: flex;
  justify-content: space-between;
  gap: 0.8rem;
  align-items: center;
}

.paymentList li div {
  display: grid;
  gap: 0.2rem;
}

.paymentList li span,
.paymentList li time {
  color: var(--color-text-secondary);
  font-size: 0.85rem;
}

.analyticsGrid {
  display: grid;
  grid-template-columns: repeat(auto-fit, minmax(260px, 1fr));
  gap: 1.2rem;
}

.analyticsCard {
  display: grid;
  gap: 0.8rem;
  padding: 1.4rem;
  border-radius: 24px;
  background: var(--panel-bg);
  border: 1px solid var(--panel-border);
  box-shadow: var(--panel-shadow);
}

.analyticsCard h4 {
  margin: 0;
}

.analyticsCard li {
  display: flex;
  justify-content: space-between;
  align-items: center;
}

.analyticsCard li span {
  color: var(--color-text-secondary);
  font-size: 0.85rem;
}

.supportCard {
  display: flex;
  flex-direction: column;
  gap: 1rem;
  padding: 1.8rem;
  border-radius: 28px;
  background: linear-gradient(135deg, rgba(14, 95, 216, 0.16), rgba(82, 227, 194, 0.16));
  border: 1px solid rgba(14, 95, 216, 0.18);
  box-shadow: var(--panel-shadow);
}

.supportCard p {
  margin: 0;
  color: var(--color-text-secondary);
}

.supportCard ul {
  margin: 0;
  padding-left: 1.2rem;
  color: var(--color-text-secondary);
  font-size: 0.9rem;
  display: grid;
  gap: 0.3rem;
}

.secondary {
  display: grid;
  gap: 1.4rem;
  position: sticky;
  top: 1.5rem;
}

.secondaryPanel {
  display: grid;
  gap: 1rem;
  padding: 1.4rem;
  border-radius: 24px;
  background: var(--panel-bg);
  border: 1px solid var(--panel-border);
  box-shadow: var(--panel-shadow);
}

.secondaryPanel h4 {
  margin: 0;
}

.secondaryPanel li {
  display: grid;
  gap: 0.4rem;
  align-items: start;
}

.secondaryPanel li p {
  margin: 0;
  color: var(--color-text-secondary);
}

.secondaryPanel li footer {
  display: flex;
  justify-content: space-between;
  align-items: baseline;
  gap: 0.6rem;
  color: var(--color-text-secondary);
  font-size: 0.8rem;
}

.emptyState {
  padding: 0.8rem;
  border-radius: 12px;
  border: 1px dashed var(--divider);
  color: var(--color-text-secondary);
  text-align: center;
  font-size: 0.85rem;
}

.visuallyHidden {
  position: absolute;
  width: 1px;
  height: 1px;
  padding: 0;
  margin: -1px;
  overflow: hidden;
  clip: rect(0, 0, 0, 0);
  white-space: nowrap;
  border: 0;
=======
  flex-wrap: wrap;
  gap: var(--space-sm);
}

.sectionTitle {
  display: grid;
  gap: 0.3rem;
}

.sectionTitle h3 {
  margin: 0;
  font-size: 1.4rem;
}

.sectionTitle span {
  color: var(--color-text-secondary);
  font-size: 0.95rem;
}

.roleGrid {
  display: grid;
  grid-template-columns: repeat(auto-fit, minmax(220px, 1fr));
  gap: var(--space-lg);
}

.roleCard {
  display: grid;
  gap: var(--space-sm);
  background: var(--card-surface);
  padding: var(--space-lg);
  border-radius: var(--radius-lg);
  border: 1px solid var(--card-border);
  box-shadow: var(--card-shadow);
  backdrop-filter: blur(14px);
}

.roleHeader {
  display: flex;
  justify-content: space-between;
  align-items: center;
  gap: var(--space-sm);
}

.roleHeader strong {
  font-size: 1.05rem;
}

.roleBadge {
  display: inline-flex;
  align-items: center;
  gap: 0.3rem;
  font-size: 0.75rem;
  font-weight: 600;
  text-transform: uppercase;
  color: var(--color-text-secondary);
  background: rgba(14, 95, 216, 0.08);
  padding: 0.2rem 0.6rem;
  border-radius: 999px;
}

.dark .roleBadge {
  background: rgba(82, 227, 194, 0.16);
  color: rgba(224, 242, 254, 0.9);
}

.rolePermissions {
  display: grid;
  gap: 0.45rem;
  font-size: 0.92rem;
  color: var(--color-text-secondary);
}

.permissionFlag {
  display: inline-flex;
  align-items: center;
  gap: 0.3rem;
  background: var(--flag-bg);
  color: var(--flag-color);
  padding: 0.25rem 0.55rem;
  border-radius: 999px;
  font-size: 0.75rem;
  font-weight: 600;
}

.timeline {
  display: grid;
  gap: var(--space-md);
}

.timelineItem {
  display: grid;
  gap: 0.3rem;
  padding: var(--space-md);
  border-radius: var(--radius-md);
  background: var(--timeline-surface);
  border: 1px solid var(--timeline-border);
}

.timelineItem strong {
  font-size: 0.95rem;
}

.timelineMeta {
  display: flex;
  gap: var(--space-sm);
  flex-wrap: wrap;
  font-size: 0.8rem;
  color: var(--color-text-secondary);
}

.ordersBoard {
  display: grid;
  grid-template-columns: repeat(auto-fit, minmax(240px, 1fr));
  gap: var(--space-lg);
}

.orderColumn {
  display: grid;
  gap: var(--space-md);
  background: var(--order-column-bg);
  border-radius: var(--radius-lg);
  border: 1px solid var(--panel-border);
  padding: var(--space-lg);
  box-shadow: var(--card-shadow);
  backdrop-filter: blur(12px);
}

.orderColumn header {
  display: flex;
  justify-content: space-between;
  align-items: center;
  gap: var(--space-sm);
}

.orderColumn h4 {
  margin: 0;
}

.orderBadge {
  display: inline-flex;
  align-items: center;
  gap: 0.3rem;
  font-size: 0.75rem;
  text-transform: uppercase;
  color: var(--color-text-secondary);
}

.orderCard {
  display: grid;
  gap: 0.45rem;
  padding: var(--space-md);
  border-radius: var(--radius-md);
  background: var(--timeline-surface);
  border: 1px solid var(--timeline-border);
}

.orderMeta {
  display: flex;
  justify-content: space-between;
  align-items: center;
  gap: var(--space-sm);
  font-size: 0.85rem;
}

.statusBadge {
  display: inline-flex;
  align-items: center;
  gap: 0.3rem;
  padding: 0.25rem 0.6rem;
  border-radius: 999px;
  font-size: 0.75rem;
  font-weight: 600;
  letter-spacing: 0.03em;
}

.statusNeutral {
  background: var(--status-neutral-bg);
  color: var(--status-neutral-text);
}

.statusWarning {
  background: var(--status-warning-bg);
  color: var(--status-warning-text);
}

.statusSuccess {
  background: var(--status-success-bg);
  color: var(--status-success-text);
}

.paymentsList {
  display: grid;
  gap: var(--space-md);
}

.paymentRow {
  display: grid;
  grid-template-columns: minmax(0, 1.4fr) minmax(0, 1fr) minmax(0, 1.2fr);
  align-items: center;
  gap: var(--space-md);
  padding: var(--space-md);
  border-radius: var(--radius-md);
  background: var(--payment-row-bg);
  border: 1px solid var(--panel-border);
  backdrop-filter: blur(10px);
}

.paymentMeta {
  display: grid;
  gap: 0.25rem;
}

.paymentMeta span {
  font-size: 0.85rem;
  color: var(--color-text-secondary);
}

.analyticsGrid {
  display: grid;
  grid-template-columns: repeat(auto-fit, minmax(220px, 1fr));
  gap: var(--space-lg);
}

.analyticsCard {
  display: grid;
  gap: var(--space-sm);
  padding: var(--space-lg);
  border-radius: var(--radius-lg);
  background: var(--analytics-bg);
  border: 1px solid var(--analytics-border);
  box-shadow: var(--card-shadow);
}

.analyticsCard strong {
  font-size: 1.4rem;
}

.secondary {
  display: grid;
  gap: var(--space-xl);
  position: sticky;
  top: var(--space-xl);
}

.secondaryCard {
  display: grid;
  gap: var(--space-md);
  padding: var(--space-xl);
  border-radius: var(--radius-lg);
  background: var(--panel-bg);
  border: 1px solid var(--panel-border);
  box-shadow: var(--panel-shadow);
  backdrop-filter: blur(16px);
}

.secondaryCard header {
  display: grid;
  gap: 0.2rem;
}

.secondaryCard header h4 {
  margin: 0;
}

.secondaryCard header span {
  color: var(--color-text-secondary);
  font-size: 0.9rem;
}

.checklist {
  display: grid;
  gap: 0.6rem;
}

.checklistItem {
  display: flex;
  gap: 0.6rem;
  align-items: flex-start;
  font-size: 0.9rem;
  line-height: 1.4;
}

.checklistItem input {
  margin-top: 0.2rem;
}

.supportBlock {
  display: grid;
  gap: var(--space-sm);
  padding: var(--space-lg);
  border-radius: var(--radius-md);
  background: var(--support-gradient);
  border: 1px solid var(--accent-pill-active-border);
  color: var(--color-text);
}

.supportBlock strong {
  font-size: 1rem;
}

.secondaryActions {
  display: flex;
  flex-wrap: wrap;
  gap: var(--space-sm);
}

.tagList {
  display: flex;
  flex-wrap: wrap;
  gap: 0.4rem;
}

.tag {
  display: inline-flex;
  align-items: center;
  gap: 0.3rem;
  padding: 0.35rem 0.6rem;
  border-radius: 999px;
  background: var(--tag-bg);
  font-size: 0.8rem;
  color: var(--color-text-secondary);
}

@media (max-width: 900px) {
  .hero {
    grid-template-columns: minmax(0, 1fr);
  }

  .heroHighlights {
    grid-template-columns: repeat(auto-fit, minmax(160px, 1fr));
  }

  .paymentRow {
    grid-template-columns: minmax(0, 1fr);
  }
>>>>>>> b684c03f
}<|MERGE_RESOLUTION|>--- conflicted
+++ resolved
@@ -6,7 +6,6 @@
   --panel-bg: rgba(255, 255, 255, 0.95);
   --panel-border: rgba(15, 23, 42, 0.08);
   --panel-shadow: 0 24px 48px rgba(15, 23, 42, 0.08);
-<<<<<<< HEAD
   --card-surface: rgba(255, 255, 255, 0.9);
   --card-border: rgba(15, 23, 42, 0.08);
   --card-shadow: 0 20px 44px rgba(15, 23, 42, 0.08);
@@ -17,45 +16,11 @@
   --badge-color: #0e5fd8;
   --status-neutral-bg: rgba(14, 95, 216, 0.12);
   --status-neutral-text: rgba(14, 95, 216, 0.85);
-=======
-  --card-surface: rgba(255, 255, 255, 0.88);
-  --card-border: rgba(15, 23, 42, 0.08);
-  --card-shadow: 0 20px 44px rgba(15, 23, 42, 0.08);
-  --hero-bg: linear-gradient(135deg, rgba(14, 95, 216, 0.16), rgba(82, 227, 194, 0.16));
-  --hero-border: rgba(14, 95, 216, 0.2);
-  --hero-shadow: 0 24px 60px rgba(15, 23, 42, 0.12);
-  --hero-glow: rgba(255, 255, 255, 0.45);
-  --highlight-bg: rgba(255, 255, 255, 0.78);
-  --highlight-border: rgba(15, 23, 42, 0.08);
-  --accent-pill: rgba(15, 23, 42, 0.05);
-  --accent-pill-border: transparent;
-  --accent-pill-hover: rgba(14, 95, 216, 0.08);
-  --accent-pill-border-hover: rgba(14, 95, 216, 0.2);
-  --accent-pill-active: linear-gradient(135deg, rgba(14, 95, 216, 0.16), rgba(82, 227, 194, 0.18));
-  --accent-pill-active-border: rgba(14, 95, 216, 0.45);
-  --badge-bg: rgba(14, 95, 216, 0.12);
-  --badge-color: #0e5fd8;
-  --tag-bg: rgba(15, 23, 42, 0.06);
-  --timeline-surface: rgba(15, 23, 42, 0.04);
-  --timeline-border: rgba(15, 23, 42, 0.05);
-  --order-column-bg: rgba(255, 255, 255, 0.85);
-  --payment-row-bg: rgba(255, 255, 255, 0.88);
-  --analytics-bg: rgba(14, 95, 216, 0.08);
-  --analytics-border: rgba(14, 95, 216, 0.18);
-  --support-gradient: linear-gradient(135deg, rgba(14, 95, 216, 0.12), rgba(82, 227, 194, 0.12));
-  --flag-bg: rgba(14, 165, 233, 0.12);
-  --flag-color: #0ea5e9;
-  --status-neutral-bg: rgba(14, 95, 216, 0.12);
-  --status-neutral-text: rgba(14, 95, 216, 0.9);
->>>>>>> b684c03f
   --status-warning-bg: rgba(245, 158, 11, 0.16);
   --status-warning-text: rgba(217, 119, 6, 0.9);
   --status-success-bg: rgba(16, 185, 129, 0.18);
   --status-success-text: rgba(5, 122, 85, 0.9);
-<<<<<<< HEAD
   --divider: rgba(15, 23, 42, 0.08);
-=======
->>>>>>> b684c03f
   background: var(--page-bg);
   color: var(--color-text);
   min-height: 100vh;
@@ -69,7 +34,6 @@
   --color-primary: #7dd3fc;
   --page-bg: radial-gradient(circle at top left, rgba(15, 23, 42, 0.85), #020617 62%);
   --panel-bg: rgba(15, 23, 42, 0.92);
-<<<<<<< HEAD
   --panel-border: rgba(148, 163, 184, 0.18);
   --panel-shadow: 0 32px 64px rgba(2, 6, 23, 0.72);
   --card-surface: rgba(15, 23, 42, 0.82);
@@ -80,56 +44,18 @@
   --hero-shadow: 0 40px 80px rgba(2, 6, 23, 0.9);
   --badge-bg: rgba(82, 227, 194, 0.18);
   --badge-color: rgba(224, 242, 254, 0.94);
-=======
-  --panel-border: rgba(148, 163, 184, 0.16);
-  --panel-shadow: 0 30px 60px rgba(2, 6, 23, 0.72);
-  --card-surface: rgba(15, 23, 42, 0.82);
-  --card-border: rgba(148, 163, 184, 0.22);
-  --card-shadow: 0 26px 62px rgba(2, 6, 23, 0.78);
-  --hero-bg: linear-gradient(135deg, rgba(14, 95, 216, 0.28), rgba(82, 227, 194, 0.2));
-  --hero-border: rgba(82, 227, 194, 0.32);
-  --hero-shadow: 0 32px 72px rgba(2, 6, 23, 0.82);
-  --hero-glow: rgba(148, 163, 184, 0.2);
-  --highlight-bg: rgba(15, 23, 42, 0.9);
-  --highlight-border: rgba(148, 163, 184, 0.24);
-  --accent-pill: rgba(148, 163, 184, 0.12);
-  --accent-pill-border: rgba(148, 163, 184, 0.16);
-  --accent-pill-hover: rgba(82, 227, 194, 0.16);
-  --accent-pill-border-hover: rgba(82, 227, 194, 0.32);
-  --accent-pill-active: linear-gradient(135deg, rgba(14, 95, 216, 0.35), rgba(82, 227, 194, 0.25));
-  --accent-pill-active-border: rgba(82, 227, 194, 0.45);
-  --badge-bg: rgba(82, 227, 194, 0.18);
-  --badge-color: rgba(224, 242, 254, 0.94);
-  --tag-bg: rgba(148, 163, 184, 0.18);
-  --timeline-surface: rgba(148, 163, 184, 0.12);
-  --timeline-border: rgba(148, 163, 184, 0.2);
-  --order-column-bg: rgba(15, 23, 42, 0.78);
-  --payment-row-bg: rgba(15, 23, 42, 0.82);
-  --analytics-bg: rgba(14, 95, 216, 0.22);
-  --analytics-border: rgba(82, 227, 194, 0.35);
-  --support-gradient: linear-gradient(135deg, rgba(14, 95, 216, 0.32), rgba(82, 227, 194, 0.22));
-  --flag-bg: rgba(56, 189, 248, 0.22);
-  --flag-color: rgba(224, 242, 254, 0.95);
->>>>>>> b684c03f
   --status-neutral-bg: rgba(59, 130, 246, 0.28);
   --status-neutral-text: rgba(226, 232, 240, 0.92);
   --status-warning-bg: rgba(251, 191, 36, 0.22);
   --status-warning-text: rgba(255, 237, 213, 0.92);
   --status-success-bg: rgba(16, 185, 129, 0.32);
   --status-success-text: rgba(209, 250, 229, 0.92);
-<<<<<<< HEAD
   --divider: rgba(148, 163, 184, 0.18);
-=======
->>>>>>> b684c03f
 }
 
 .shell {
   display: grid;
-<<<<<<< HEAD
   grid-template-columns: 300px minmax(0, 1fr) 320px;
-=======
-  grid-template-columns: 300px minmax(0, 1fr) 340px;
->>>>>>> b684c03f
   gap: clamp(1.5rem, 2vw, 2.4rem);
   align-items: start;
   max-width: 1580px;
@@ -139,7 +65,6 @@
 
 @media (max-width: 1440px) {
   .shell {
-<<<<<<< HEAD
     grid-template-columns: 280px minmax(0, 1fr) 300px;
   }
 }
@@ -331,317 +256,12 @@
 .section {
   display: grid;
   gap: 1.5rem;
-=======
-    grid-template-columns: 280px minmax(0, 1fr) 320px;
-  }
-}
-
-@media (max-width: 1200px) {
-  .shell {
-    grid-template-columns: minmax(0, 1fr);
-  }
-
-  .sidebar,
-  .secondary {
-    position: relative;
-    top: auto;
-  }
-}
-
-.sidebar {
-  display: grid;
-  gap: var(--space-xl);
-  background: var(--panel-bg);
-  padding: var(--space-xl);
-  border-radius: var(--radius-lg);
-  border: 1px solid var(--panel-border);
-  box-shadow: var(--panel-shadow);
-  position: sticky;
-  top: var(--space-xl);
-  height: fit-content;
-  backdrop-filter: blur(16px);
-}
-
-.sidebarHeader {
-  display: grid;
-  gap: var(--space-xs);
-}
-
-.sidebarHeader h1 {
-  margin: 0;
-  font-size: 1.6rem;
-}
-
-.sidebarHeader p {
-  margin: 0;
-  color: var(--color-text-secondary);
-  line-height: 1.5;
-}
-
-.sidebarBadge {
-  display: inline-flex;
-  align-items: center;
-  gap: 0.4rem;
-  font-size: 0.75rem;
-  font-weight: 600;
-  text-transform: uppercase;
-  color: var(--badge-color);
-  background: var(--badge-bg);
-  padding: 0.35rem 0.7rem;
-  border-radius: 999px;
-}
-
-.themeToggle {
-  display: flex;
-  align-items: center;
-  justify-content: space-between;
-  gap: var(--space-md);
-  padding: 0.85rem 1rem;
-  border-radius: var(--radius-md);
-  border: 1px solid var(--panel-border);
-  background: var(--card-surface);
-  box-shadow: inset 0 1px 0 rgba(255, 255, 255, 0.08);
-}
-
-.themeToggleLabel {
-  display: block;
-  font-weight: 600;
-}
-
-.themeToggleHint {
-  display: block;
-  margin-top: 0.15rem;
-  font-size: 0.85rem;
-  color: var(--color-text-secondary);
-}
-
-.themeSwitch {
-  position: relative;
-  display: inline-flex;
-  align-items: center;
-  justify-content: space-between;
-  width: 74px;
-  height: 34px;
-  padding: 0 0.65rem;
-  border-radius: 999px;
-  border: 1px solid var(--accent-pill-border);
-  background: var(--accent-pill);
-  color: var(--color-text-secondary);
-  font-size: 1rem;
-  font-weight: 600;
-  cursor: pointer;
-  transition: all 0.3s ease;
-}
-
-.themeSwitch:hover,
-.themeSwitch:focus-visible {
-  border-color: var(--accent-pill-border-hover);
-  background: var(--accent-pill-hover);
-  outline: none;
-}
-
-.themeSwitchThumb {
-  position: absolute;
-  top: 4px;
-  left: 6px;
-  width: 26px;
-  height: 26px;
-  border-radius: 50%;
-  background: linear-gradient(135deg, rgba(14, 95, 216, 0.4), rgba(82, 227, 194, 0.4));
-  box-shadow: 0 6px 14px rgba(15, 23, 42, 0.18);
-  transition: transform 0.3s ease;
-}
-
-.themeSwitchActive {
-  border-color: var(--accent-pill-active-border);
-  background: var(--accent-pill-active);
-  color: var(--color-text);
-}
-
-.themeSwitchActive .themeSwitchThumb {
-  transform: translateX(34px);
-  background: linear-gradient(135deg, rgba(82, 227, 194, 0.45), rgba(14, 95, 216, 0.38));
-  box-shadow: 0 6px 16px rgba(14, 95, 216, 0.35);
-}
-
-.themeSwitchLabel {
-  position: relative;
-  z-index: 1;
-}
-
-.nav {
-  display: grid;
-  gap: 0.5rem;
-}
-
-.navButton {
-  display: grid;
-  gap: 0.25rem;
-  padding: 0.75rem 1rem;
-  border-radius: var(--radius-full, 999px);
-  border: 1px solid var(--accent-pill-border);
-  background: var(--accent-pill);
-  color: var(--color-text-secondary);
-  text-align: left;
-  font-weight: 600;
-  cursor: pointer;
-  transition: all 0.2s ease;
-}
-
-.navButton:hover,
-.navButton:focus-visible {
-  border-color: var(--accent-pill-border-hover);
-  background: var(--accent-pill-hover);
-  color: var(--color-text);
-  outline: none;
-}
-
-.navButtonActive {
-  background: var(--accent-pill-active);
-  color: var(--color-text);
-  border-color: var(--accent-pill-active-border);
-  box-shadow: inset 0 0 0 1px var(--accent-pill-active-border);
-}
-
-.navButtonLabel {
-  font-size: 0.95rem;
-}
-
-.navButtonHint {
-  font-size: 0.8rem;
-  color: var(--color-text-secondary);
-}
-
-.sidebarFooter {
-  display: grid;
-  gap: var(--space-sm);
-  padding-top: var(--space-sm);
-  border-top: 1px solid var(--panel-border);
-}
-
-.sidebarStat {
-  display: grid;
-  gap: 0.2rem;
-  font-size: 0.9rem;
-}
-
-.sidebarStat span {
-  color: var(--color-text-secondary);
-}
-
-.sidebarStat strong {
-  font-size: 1.25rem;
-}
-
-.main {
-  display: grid;
-  gap: var(--space-2xl);
-}
-
-.hero {
-  display: grid;
-  grid-template-columns: minmax(0, 1fr) minmax(260px, auto);
-  gap: var(--space-xl);
-  padding: var(--space-xl);
-  background: var(--hero-bg);
-  border-radius: var(--radius-xl, 28px);
-  border: 1px solid var(--hero-border);
-  box-shadow: var(--hero-shadow);
-  position: relative;
-  overflow: hidden;
-}
-
-.hero::before {
-  content: '';
-  position: absolute;
-  inset: 0;
-  background: radial-gradient(circle at top right, var(--hero-glow), transparent 55%);
-  pointer-events: none;
-}
-
-.heroContent {
-  position: relative;
-  display: grid;
-  gap: var(--space-md);
-}
-
-.heroContent h2 {
-  margin: 0;
-  font-size: 2.2rem;
-  line-height: 1.1;
-  display: grid;
-  gap: var(--space-xs);
-}
-
-.heroContent p {
-  margin: 0;
-  max-width: 520px;
-  color: var(--color-text-secondary);
-}
-
-.heroActions {
-  display: inline-flex;
-  flex-wrap: wrap;
-  gap: 0.75rem;
-  align-items: center;
-}
-
-.heroHighlights {
-  position: relative;
-  display: grid;
-  gap: var(--space-sm);
-  align-content: start;
-}
-
-.highlightCard {
-  display: grid;
-  gap: 0.45rem;
-  background: var(--highlight-bg);
-  border-radius: var(--radius-lg);
-  padding: var(--space-lg);
-  border: 1px solid var(--highlight-border);
-  box-shadow: var(--card-shadow);
-  backdrop-filter: blur(16px);
-}
-
-.highlightTitle {
-  display: flex;
-  justify-content: space-between;
-  align-items: baseline;
-  gap: var(--space-sm);
-}
-
-.highlightTitle span {
-  font-size: 0.85rem;
-  font-weight: 600;
-  text-transform: uppercase;
-  color: var(--color-primary);
-  letter-spacing: 0.04em;
-}
-
-.highlightValue {
-  font-size: 1.9rem;
-  font-weight: 700;
-  letter-spacing: -0.01em;
-}
-
-.highlightHint {
-  margin: 0;
-  color: var(--color-text-secondary);
-  font-size: 0.9rem;
-}
-
-.section {
-  display: grid;
-  gap: var(--space-lg);
->>>>>>> b684c03f
 }
 
 .sectionHeader {
   display: flex;
   justify-content: space-between;
   align-items: flex-start;
-<<<<<<< HEAD
   gap: 1rem;
 }
 
@@ -1237,341 +857,4 @@
   clip: rect(0, 0, 0, 0);
   white-space: nowrap;
   border: 0;
-=======
-  flex-wrap: wrap;
-  gap: var(--space-sm);
-}
-
-.sectionTitle {
-  display: grid;
-  gap: 0.3rem;
-}
-
-.sectionTitle h3 {
-  margin: 0;
-  font-size: 1.4rem;
-}
-
-.sectionTitle span {
-  color: var(--color-text-secondary);
-  font-size: 0.95rem;
-}
-
-.roleGrid {
-  display: grid;
-  grid-template-columns: repeat(auto-fit, minmax(220px, 1fr));
-  gap: var(--space-lg);
-}
-
-.roleCard {
-  display: grid;
-  gap: var(--space-sm);
-  background: var(--card-surface);
-  padding: var(--space-lg);
-  border-radius: var(--radius-lg);
-  border: 1px solid var(--card-border);
-  box-shadow: var(--card-shadow);
-  backdrop-filter: blur(14px);
-}
-
-.roleHeader {
-  display: flex;
-  justify-content: space-between;
-  align-items: center;
-  gap: var(--space-sm);
-}
-
-.roleHeader strong {
-  font-size: 1.05rem;
-}
-
-.roleBadge {
-  display: inline-flex;
-  align-items: center;
-  gap: 0.3rem;
-  font-size: 0.75rem;
-  font-weight: 600;
-  text-transform: uppercase;
-  color: var(--color-text-secondary);
-  background: rgba(14, 95, 216, 0.08);
-  padding: 0.2rem 0.6rem;
-  border-radius: 999px;
-}
-
-.dark .roleBadge {
-  background: rgba(82, 227, 194, 0.16);
-  color: rgba(224, 242, 254, 0.9);
-}
-
-.rolePermissions {
-  display: grid;
-  gap: 0.45rem;
-  font-size: 0.92rem;
-  color: var(--color-text-secondary);
-}
-
-.permissionFlag {
-  display: inline-flex;
-  align-items: center;
-  gap: 0.3rem;
-  background: var(--flag-bg);
-  color: var(--flag-color);
-  padding: 0.25rem 0.55rem;
-  border-radius: 999px;
-  font-size: 0.75rem;
-  font-weight: 600;
-}
-
-.timeline {
-  display: grid;
-  gap: var(--space-md);
-}
-
-.timelineItem {
-  display: grid;
-  gap: 0.3rem;
-  padding: var(--space-md);
-  border-radius: var(--radius-md);
-  background: var(--timeline-surface);
-  border: 1px solid var(--timeline-border);
-}
-
-.timelineItem strong {
-  font-size: 0.95rem;
-}
-
-.timelineMeta {
-  display: flex;
-  gap: var(--space-sm);
-  flex-wrap: wrap;
-  font-size: 0.8rem;
-  color: var(--color-text-secondary);
-}
-
-.ordersBoard {
-  display: grid;
-  grid-template-columns: repeat(auto-fit, minmax(240px, 1fr));
-  gap: var(--space-lg);
-}
-
-.orderColumn {
-  display: grid;
-  gap: var(--space-md);
-  background: var(--order-column-bg);
-  border-radius: var(--radius-lg);
-  border: 1px solid var(--panel-border);
-  padding: var(--space-lg);
-  box-shadow: var(--card-shadow);
-  backdrop-filter: blur(12px);
-}
-
-.orderColumn header {
-  display: flex;
-  justify-content: space-between;
-  align-items: center;
-  gap: var(--space-sm);
-}
-
-.orderColumn h4 {
-  margin: 0;
-}
-
-.orderBadge {
-  display: inline-flex;
-  align-items: center;
-  gap: 0.3rem;
-  font-size: 0.75rem;
-  text-transform: uppercase;
-  color: var(--color-text-secondary);
-}
-
-.orderCard {
-  display: grid;
-  gap: 0.45rem;
-  padding: var(--space-md);
-  border-radius: var(--radius-md);
-  background: var(--timeline-surface);
-  border: 1px solid var(--timeline-border);
-}
-
-.orderMeta {
-  display: flex;
-  justify-content: space-between;
-  align-items: center;
-  gap: var(--space-sm);
-  font-size: 0.85rem;
-}
-
-.statusBadge {
-  display: inline-flex;
-  align-items: center;
-  gap: 0.3rem;
-  padding: 0.25rem 0.6rem;
-  border-radius: 999px;
-  font-size: 0.75rem;
-  font-weight: 600;
-  letter-spacing: 0.03em;
-}
-
-.statusNeutral {
-  background: var(--status-neutral-bg);
-  color: var(--status-neutral-text);
-}
-
-.statusWarning {
-  background: var(--status-warning-bg);
-  color: var(--status-warning-text);
-}
-
-.statusSuccess {
-  background: var(--status-success-bg);
-  color: var(--status-success-text);
-}
-
-.paymentsList {
-  display: grid;
-  gap: var(--space-md);
-}
-
-.paymentRow {
-  display: grid;
-  grid-template-columns: minmax(0, 1.4fr) minmax(0, 1fr) minmax(0, 1.2fr);
-  align-items: center;
-  gap: var(--space-md);
-  padding: var(--space-md);
-  border-radius: var(--radius-md);
-  background: var(--payment-row-bg);
-  border: 1px solid var(--panel-border);
-  backdrop-filter: blur(10px);
-}
-
-.paymentMeta {
-  display: grid;
-  gap: 0.25rem;
-}
-
-.paymentMeta span {
-  font-size: 0.85rem;
-  color: var(--color-text-secondary);
-}
-
-.analyticsGrid {
-  display: grid;
-  grid-template-columns: repeat(auto-fit, minmax(220px, 1fr));
-  gap: var(--space-lg);
-}
-
-.analyticsCard {
-  display: grid;
-  gap: var(--space-sm);
-  padding: var(--space-lg);
-  border-radius: var(--radius-lg);
-  background: var(--analytics-bg);
-  border: 1px solid var(--analytics-border);
-  box-shadow: var(--card-shadow);
-}
-
-.analyticsCard strong {
-  font-size: 1.4rem;
-}
-
-.secondary {
-  display: grid;
-  gap: var(--space-xl);
-  position: sticky;
-  top: var(--space-xl);
-}
-
-.secondaryCard {
-  display: grid;
-  gap: var(--space-md);
-  padding: var(--space-xl);
-  border-radius: var(--radius-lg);
-  background: var(--panel-bg);
-  border: 1px solid var(--panel-border);
-  box-shadow: var(--panel-shadow);
-  backdrop-filter: blur(16px);
-}
-
-.secondaryCard header {
-  display: grid;
-  gap: 0.2rem;
-}
-
-.secondaryCard header h4 {
-  margin: 0;
-}
-
-.secondaryCard header span {
-  color: var(--color-text-secondary);
-  font-size: 0.9rem;
-}
-
-.checklist {
-  display: grid;
-  gap: 0.6rem;
-}
-
-.checklistItem {
-  display: flex;
-  gap: 0.6rem;
-  align-items: flex-start;
-  font-size: 0.9rem;
-  line-height: 1.4;
-}
-
-.checklistItem input {
-  margin-top: 0.2rem;
-}
-
-.supportBlock {
-  display: grid;
-  gap: var(--space-sm);
-  padding: var(--space-lg);
-  border-radius: var(--radius-md);
-  background: var(--support-gradient);
-  border: 1px solid var(--accent-pill-active-border);
-  color: var(--color-text);
-}
-
-.supportBlock strong {
-  font-size: 1rem;
-}
-
-.secondaryActions {
-  display: flex;
-  flex-wrap: wrap;
-  gap: var(--space-sm);
-}
-
-.tagList {
-  display: flex;
-  flex-wrap: wrap;
-  gap: 0.4rem;
-}
-
-.tag {
-  display: inline-flex;
-  align-items: center;
-  gap: 0.3rem;
-  padding: 0.35rem 0.6rem;
-  border-radius: 999px;
-  background: var(--tag-bg);
-  font-size: 0.8rem;
-  color: var(--color-text-secondary);
-}
-
-@media (max-width: 900px) {
-  .hero {
-    grid-template-columns: minmax(0, 1fr);
-  }
-
-  .heroHighlights {
-    grid-template-columns: repeat(auto-fit, minmax(160px, 1fr));
-  }
-
-  .paymentRow {
-    grid-template-columns: minmax(0, 1fr);
-  }
->>>>>>> b684c03f
 }