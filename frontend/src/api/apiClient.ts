<<<<<<< HEAD
import axios, {
  AxiosHeaders,
  type AxiosError,
  type AxiosResponse,
  type InternalAxiosRequestConfig
} from 'axios';
=======
import axios, { type AxiosError, type AxiosResponse, type InternalAxiosRequestConfig } from 'axios';
>>>>>>> fe555d9d

import { env } from './config/env';
import { notificationBus } from '../components/notifications/notificationBus';

const TOKEN_STORAGE_KEY = 'simplycrm:accessToken';
const isBrowser = typeof window !== 'undefined';

let inMemoryToken: string | null = null;
let csrfToken: string | null = null;
let csrfRefreshPromise: Promise<string | null> | null = null;

const SAFE_METHODS = new Set(['GET', 'HEAD', 'OPTIONS', 'TRACE']);

interface RequestMetadata {
  retryCount: number;
  signature?: string;
  csrfRetried?: boolean;
}

type RequestConfigWithMeta = InternalAxiosRequestConfig & {
  metadata?: RequestMetadata;
};

const ensureHeaders = (config: InternalAxiosRequestConfig): AxiosHeaders => {
  if (!config.headers) {
    const headers = new AxiosHeaders();
    config.headers = headers;
    return headers;
  }

  if (config.headers instanceof AxiosHeaders) {
    return config.headers;
  }

  const headers = AxiosHeaders.from(config.headers);
  config.headers = headers;
  return headers;
};

const createSignature = (config: InternalAxiosRequestConfig): string | null => {
  try {
    const method = (config.method ?? 'get').toUpperCase();
    const url = config.url ?? '';
    const params = config.params ? JSON.stringify(config.params) : '';
    let payload = '';
    if (config.data) {
      if (typeof config.data === 'string') {
        payload = config.data;
      } else {
        payload = JSON.stringify(config.data);
      }
    }
    const raw = `${method}|${url}|${params}|${payload}`;
    let hash = 0;
    for (let i = 0; i < raw.length; i += 1) {
      hash = (hash << 5) - hash + raw.charCodeAt(i);
      hash |= 0;
    }
    return Math.abs(hash).toString(16);
  } catch (error) {
    console.warn('Failed to build request signature', error);
    return null;
  }
};

const readStoredToken = (): string | null => {
  if (!isBrowser) {
    return null;
  }
  try {
    return window.localStorage.getItem(TOKEN_STORAGE_KEY);
  } catch (error) {
    console.warn('Не удалось прочитать сохраненный токен доступа', error);
    return null;
  }
};

inMemoryToken = readStoredToken();

const sleep = (ms: number) => new Promise((resolve) => setTimeout(resolve, ms));

export const setAccessToken = (token: string | null) => {
  inMemoryToken = token;
  if (!isBrowser) {
    return;
  }
  try {
    if (token) {
      window.localStorage.setItem(TOKEN_STORAGE_KEY, token);
    } else {
      window.localStorage.removeItem(TOKEN_STORAGE_KEY);
    }
  } catch (error) {
    console.warn('Не удалось сохранить токен доступа', error);
  }
};

export const getAccessToken = () => inMemoryToken;

const extractTokenFromResponse = (response: AxiosResponse<{ csrfToken?: string }>): string | null => {
  const headerToken = response.headers?.['x-csrftoken'];
  if (typeof headerToken === 'string' && headerToken.trim().length > 0) {
    return headerToken;
  }
  if (Array.isArray(headerToken) && headerToken[0]) {
    return headerToken[0];
  }
  const dataToken = response.data?.csrfToken;
  if (typeof dataToken === 'string' && dataToken.trim().length > 0) {
    return dataToken;
  }
  return null;
};

const fetchCsrfToken = async (): Promise<string | null> => {
  try {
    const response = await apiClient.get<{ csrfToken?: string }>('/auth/csrf/');
    return extractTokenFromResponse(response);
  } catch (error) {
    console.error('Не удалось получить CSRF токен', error);
    return null;
  }
};

const ensureCsrfToken = async () => {
  if (csrfToken) {
    return csrfToken;
  }
  if (!csrfRefreshPromise) {
    csrfRefreshPromise = fetchCsrfToken().finally(() => {
      csrfRefreshPromise = null;
    });
  }
  csrfToken = await csrfRefreshPromise;
  return csrfToken;
};

const resolveApiBaseUrl = (): string => {
  const fallback = '/api';
  const raw = env.apiBaseUrl?.trim();

  if (!raw) {
    return fallback;
  }

  if (raw.startsWith('/')) {
    return raw;
  }

  try {
    const url = new URL(raw);
    if (typeof window !== 'undefined') {
      const currentOrigin = window.location.origin;
      if (url.origin !== currentOrigin && !env.apiAllowCrossOrigin) {
        console.warn(
          `VITE_API_BASE_URL origin (${url.origin}) doesn't match current origin (${currentOrigin}). ` +
            `Falling back to ${fallback} to avoid CSRF trusted origins issues. ` +
            'Set VITE_API_ALLOW_CROSS_ORIGIN=1 to force the provided base URL.'
        );
        return fallback;
      }
    }
    return url.toString();
  } catch (error) {
    console.warn(`Invalid VITE_API_BASE_URL value "${raw}". Falling back to ${fallback}.`, error);
    return fallback;
  }
<<<<<<< HEAD
=======
};

const extractTokenFromResponse = (response: AxiosResponse<{ csrfToken?: string }>): string | null => {
  const headerToken = response.headers?.['x-csrftoken'];
  if (typeof headerToken === 'string' && headerToken.trim().length > 0) {
    return headerToken;
  }
  if (Array.isArray(headerToken) && headerToken[0]) {
    return headerToken[0];
  }
  const dataToken = response.data?.csrfToken;
  if (typeof dataToken === 'string' && dataToken.trim().length > 0) {
    return dataToken;
  }
  return null;
};

const fetchCsrfToken = async (): Promise<string | null> => {
  try {
    const response = await apiClient.get<{ csrfToken?: string }>('/auth/csrf/');
    return extractTokenFromResponse(response);
  } catch (error) {
    console.error('Не удалось получить CSRF токен', error);
    return null;
  }
};

const ensureCsrfToken = async () => {
  if (csrfToken) {
    return csrfToken;
  }
  if (!csrfRefreshPromise) {
    csrfRefreshPromise = fetchCsrfToken().finally(() => {
      csrfRefreshPromise = null;
    });
  }
  csrfToken = await csrfRefreshPromise;
  return csrfToken;
};

const resolveApiBaseUrl = (): string => {
  const fallback = '/api';
  const raw = env.apiBaseUrl?.trim();

  if (!raw) {
    return fallback;
  }

  if (raw.startsWith('/')) {
    return raw;
  }

  try {
    const url = new URL(raw);
    if (typeof window !== 'undefined') {
      const currentOrigin = window.location.origin;
      if (url.origin !== currentOrigin && !env.apiAllowCrossOrigin) {
        console.warn(
          `VITE_API_BASE_URL origin (${url.origin}) doesn't match current origin (${currentOrigin}). ` +
            `Falling back to ${fallback} to avoid CSRF trusted origins issues. ` +
            'Set VITE_API_ALLOW_CROSS_ORIGIN=1 to force the provided base URL.'
        );
        return fallback;
      }
    }
    return url.toString();
  } catch (error) {
    console.warn(`Invalid VITE_API_BASE_URL value "${raw}". Falling back to ${fallback}.`, error);
    return fallback;
  }
>>>>>>> fe555d9d
};

export const apiClient = axios.create({
  baseURL: resolveApiBaseUrl(),
  withCredentials: true,
  timeout: 10_000
});

apiClient.interceptors.request.use(async (config) => {
  const typedConfig = config as RequestConfigWithMeta;
  const headers = ensureHeaders(config);
  if (inMemoryToken) {
    headers.set('Authorization', `Bearer ${inMemoryToken}`);
  }
  const method = (config.method ?? 'get').toUpperCase();
  if (!SAFE_METHODS.has(method)) {
    const token = await ensureCsrfToken();
    if (token) {
      headers.set('X-CSRFToken', token);
      headers.set('X-Requested-With', 'XMLHttpRequest');
    }
  }
  const method = (config.method ?? 'get').toUpperCase();
  if (!SAFE_METHODS.has(method)) {
    const token = await ensureCsrfToken();
    if (token) {
      config.headers = {
        ...config.headers,
        'X-CSRFToken': token,
        'X-Requested-With': 'XMLHttpRequest'
      };
    }
  }
  const signature = createSignature(config);
  if (signature) {
    headers.set('X-Request-Signature', signature);
  }
  typedConfig.metadata = { retryCount: 0, signature };
  return config;
});

apiClient.interceptors.response.use(
  (response) => {
    const headerToken = response.headers?.['x-csrftoken'];
    if (typeof headerToken === 'string' && headerToken.trim().length > 0) {
      csrfToken = headerToken;
    } else if (Array.isArray(headerToken) && headerToken[0]) {
      csrfToken = headerToken[0];
    }
    return response;
  },
  async (error: AxiosError) => {
    const status = error?.response?.status;
    const config = error.config as RequestConfigWithMeta | undefined;
    const metadata = config?.metadata ?? { retryCount: 0 };

    if (status === 401) {
      notificationBus.publish({
        type: 'warning',
        title: 'Сессия истекла',
        message: 'Пожалуйста, войдите снова для продолжения работы.'
      });
    }

    if (status === 403 && config) {
      const detail = (error.response?.data as { detail?: string } | undefined)?.detail ?? '';
      if (!metadata.csrfRetried && detail.toLowerCase().includes('csrf')) {
        metadata.csrfRetried = true;
        csrfToken = null;
        const freshToken = await ensureCsrfToken();
        if (freshToken) {
<<<<<<< HEAD
          const retryHeaders = ensureHeaders(config);
          retryHeaders.set('X-CSRFToken', freshToken);
          retryHeaders.set('X-Requested-With', 'XMLHttpRequest');
=======
          config.headers = {
            ...config.headers,
            'X-CSRFToken': freshToken,
            'X-Requested-With': 'XMLHttpRequest'
          };
>>>>>>> fe555d9d
          config.metadata = metadata;
          return apiClient(config);
        }
      }
    }

    if (status === 429 || status === 423) {
      const retryAfter = error.response?.headers?.['retry-after'];
      notificationBus.publish({
        type: 'info',
        title: 'Временная задержка',
        message: retryAfter
          ? `Повторите запрос через ${retryAfter} сек.`
          : 'Достигнут лимит запросов. Попробуйте позже.'
      });
    }

    if (config && status && [429, 423, 503].includes(status)) {
      if (metadata.retryCount < env.apiMaxRetries) {
        metadata.retryCount += 1;
        config.metadata = metadata;
        const retryAfterHeader = error.response?.headers?.['retry-after'];
        const retryAfterSeconds = Array.isArray(retryAfterHeader)
          ? Number.parseInt(retryAfterHeader[0] ?? '', 10)
          : Number.parseInt(retryAfterHeader ?? '', 10);
        const exponentialDelay = env.apiRetryBaseDelayMs * metadata.retryCount ** 2;
        const retryDelay = Number.isFinite(retryAfterSeconds) && retryAfterSeconds > 0
          ? retryAfterSeconds * 1000
          : exponentialDelay;
        await sleep(retryDelay);
        return apiClient(config);
      }
    }

    return Promise.reject(error);
  }
);<|MERGE_RESOLUTION|>--- conflicted
+++ resolved
@@ -1,13 +1,9 @@
-<<<<<<< HEAD
 import axios, {
   AxiosHeaders,
   type AxiosError,
   type AxiosResponse,
   type InternalAxiosRequestConfig
 } from 'axios';
-=======
-import axios, { type AxiosError, type AxiosResponse, type InternalAxiosRequestConfig } from 'axios';
->>>>>>> fe555d9d
 
 import { env } from './config/env';
 import { notificationBus } from '../components/notifications/notificationBus';
@@ -175,79 +171,6 @@
     console.warn(`Invalid VITE_API_BASE_URL value "${raw}". Falling back to ${fallback}.`, error);
     return fallback;
   }
-<<<<<<< HEAD
-=======
-};
-
-const extractTokenFromResponse = (response: AxiosResponse<{ csrfToken?: string }>): string | null => {
-  const headerToken = response.headers?.['x-csrftoken'];
-  if (typeof headerToken === 'string' && headerToken.trim().length > 0) {
-    return headerToken;
-  }
-  if (Array.isArray(headerToken) && headerToken[0]) {
-    return headerToken[0];
-  }
-  const dataToken = response.data?.csrfToken;
-  if (typeof dataToken === 'string' && dataToken.trim().length > 0) {
-    return dataToken;
-  }
-  return null;
-};
-
-const fetchCsrfToken = async (): Promise<string | null> => {
-  try {
-    const response = await apiClient.get<{ csrfToken?: string }>('/auth/csrf/');
-    return extractTokenFromResponse(response);
-  } catch (error) {
-    console.error('Не удалось получить CSRF токен', error);
-    return null;
-  }
-};
-
-const ensureCsrfToken = async () => {
-  if (csrfToken) {
-    return csrfToken;
-  }
-  if (!csrfRefreshPromise) {
-    csrfRefreshPromise = fetchCsrfToken().finally(() => {
-      csrfRefreshPromise = null;
-    });
-  }
-  csrfToken = await csrfRefreshPromise;
-  return csrfToken;
-};
-
-const resolveApiBaseUrl = (): string => {
-  const fallback = '/api';
-  const raw = env.apiBaseUrl?.trim();
-
-  if (!raw) {
-    return fallback;
-  }
-
-  if (raw.startsWith('/')) {
-    return raw;
-  }
-
-  try {
-    const url = new URL(raw);
-    if (typeof window !== 'undefined') {
-      const currentOrigin = window.location.origin;
-      if (url.origin !== currentOrigin && !env.apiAllowCrossOrigin) {
-        console.warn(
-          `VITE_API_BASE_URL origin (${url.origin}) doesn't match current origin (${currentOrigin}). ` +
-            `Falling back to ${fallback} to avoid CSRF trusted origins issues. ` +
-            'Set VITE_API_ALLOW_CROSS_ORIGIN=1 to force the provided base URL.'
-        );
-        return fallback;
-      }
-    }
-    return url.toString();
-  } catch (error) {
-    console.warn(`Invalid VITE_API_BASE_URL value "${raw}". Falling back to ${fallback}.`, error);
-    return fallback;
-  }
->>>>>>> fe555d9d
 };
 
 export const apiClient = axios.create({
@@ -319,17 +242,9 @@
         csrfToken = null;
         const freshToken = await ensureCsrfToken();
         if (freshToken) {
-<<<<<<< HEAD
           const retryHeaders = ensureHeaders(config);
           retryHeaders.set('X-CSRFToken', freshToken);
           retryHeaders.set('X-Requested-With', 'XMLHttpRequest');
-=======
-          config.headers = {
-            ...config.headers,
-            'X-CSRFToken': freshToken,
-            'X-Requested-With': 'XMLHttpRequest'
-          };
->>>>>>> fe555d9d
           config.metadata = metadata;
           return apiClient(config);
         }
