import {apiClient, setAccessToken} from './apiClient';
import {type RegistrationFormValues, type UserProfile} from '../types/auth';

interface RawFeatureFlag {
    code: string;
    name: string;
    description?: string;
    enabled: boolean;
}

interface RawUserProfile {
<<<<<<< HEAD
  id: number;
  username: string;
  email: string;
  first_name?: string;
  last_name?: string;
  title?: string;
  timezone?: string;
  locale?: string;
  organization?: {
=======
>>>>>>> a4e64141
    id: number;
    username: string;
    email: string;
    first_name?: string;
    last_name?: string;
    organization?: {
        id: number;
        name: string;
        slug: string;
    };
    feature_flags?: RawFeatureFlag[];
}

interface AuthSuccessResponse {
    access: string;
    token_type: string;
    profile: RawUserProfile;
}

interface AuthSuccessPayload {
    access: string;
    token_type: string;
    profile: UserProfile;
}

interface LoginPayload {
    username: string;
    password: string;
    captchaToken?: string;
}

export const authApi = {
    async login(payload: LoginPayload): Promise<AuthSuccessPayload> {
        const {data} = await apiClient.post<AuthSuccessResponse>('/auth/token/', payload);
        setAccessToken(data.access);
        return {...data, profile: normalizeProfile(data.profile)};
    },
    async loginWithGoogle(payload: {
        credential: string;
        organizationName?: string;
        planKey?: string;
    }): Promise<AuthSuccessPayload> {
        const {data} = await apiClient.post<AuthSuccessResponse>('/auth/google/', payload);
        setAccessToken(data.access);
        return {...data, profile: normalizeProfile(data.profile)};
    },
    async logout(): Promise<void> {
        try {
            await apiClient.post('/auth/token/revoke/');
        } finally {
            setAccessToken(null);
        }
    },
    async getProfile(): Promise<UserProfile> {
        const {data} = await apiClient.get<RawUserProfile>('/auth/profile/');
        return normalizeProfile(data);
    },
    async register(payload: RegistrationFormValues): Promise<AuthSuccessPayload> {
        const {data} = await apiClient.post<AuthSuccessResponse>('/auth/register/', {
            username: payload.username,
            email: payload.email,
            password: payload.password,
            first_name: payload.firstName,
            last_name: payload.lastName,
            organization_name: payload.organizationName,
            plan_key: payload.planKey
        });
        setAccessToken(data.access);
        return {...data, profile: normalizeProfile(data.profile)};
    }
<<<<<<< HEAD
  },
  async getProfile(): Promise<UserProfile> {
    const { data } = await apiClient.get<RawUserProfile>('/auth/profile/');
    return normalizeProfile(data);
  },
  async updateProfile(payload: {
    firstName?: string;
    lastName?: string;
    email?: string;
    title?: string;
    timezone?: string;
    locale?: string;
  }): Promise<UserProfile> {
    const { data } = await apiClient.patch<RawUserProfile>('/auth/profile/', {
      first_name: payload.firstName,
      last_name: payload.lastName,
      email: payload.email,
      title: payload.title,
      timezone: payload.timezone,
      locale: payload.locale
    });
    return normalizeProfile(data);
  },
  async register(payload: RegistrationFormValues): Promise<AuthSuccessPayload> {
    const { data } = await apiClient.post<AuthSuccessResponse>('/auth/register/', {
      username: payload.username,
      email: payload.email,
      password: payload.password,
      first_name: payload.firstName,
      last_name: payload.lastName,
      organization_name: payload.organizationName,
      plan_key: payload.planKey
    });
    setAccessToken(data.access);
    return { ...data, profile: normalizeProfile(data.profile) };
  }
};

function normalizeProfile(profile: RawUserProfile): UserProfile {
  return {
    id: profile.id,
    username: profile.username,
    email: profile.email,
    firstName: profile.first_name ?? '',
    lastName: profile.last_name ?? '',
    title: profile.title ?? '',
    timezone: profile.timezone ?? 'UTC',
    locale: profile.locale ?? 'ru-RU',
    organization: profile.organization
      ? {
          id: profile.organization.id,
          name: profile.organization.name,
          slug: profile.organization.slug
        }
      : undefined,
    featureFlags: (profile.feature_flags ?? []).map((flag) => ({
      code: flag.code,
      name: flag.name,
      description: flag.description,
      enabled: Boolean(flag.enabled)
    }))
  };
=======
};

function normalizeProfile(profile: RawUserProfile): UserProfile {
    return {
        id: profile.id,
        username: profile.username,
        email: profile.email,
        firstName: profile.first_name ?? '',
        lastName: profile.last_name ?? '',
        organization: profile.organization
            ? {
                id: profile.organization.id,
                name: profile.organization.name,
                slug: profile.organization.slug
            }
            : undefined,
        featureFlags: (profile.feature_flags ?? []).map((flag) => ({
            code: flag.code,
            name: flag.name,
            description: flag.description,
            enabled: Boolean(flag.enabled)
        }))
    };
>>>>>>> a4e64141
}<|MERGE_RESOLUTION|>--- conflicted
+++ resolved
@@ -9,23 +9,14 @@
 }
 
 interface RawUserProfile {
-<<<<<<< HEAD
-  id: number;
-  username: string;
-  email: string;
-  first_name?: string;
-  last_name?: string;
-  title?: string;
-  timezone?: string;
-  locale?: string;
-  organization?: {
-=======
->>>>>>> a4e64141
     id: number;
     username: string;
     email: string;
     first_name?: string;
     last_name?: string;
+    title?: string;
+    timezone?: string;
+    locale?: string;
     organization?: {
         id: number;
         name: string;
@@ -90,93 +81,49 @@
         });
         setAccessToken(data.access);
         return {...data, profile: normalizeProfile(data.profile)};
+    },
+    async updateProfile(payload: {
+      firstName?: string;
+      lastName?: string;
+      email?: string;
+      title?: string;
+      timezone?: string;
+      locale?: string;
+    }): Promise<UserProfile> {
+      const { data } = await apiClient.patch<RawUserProfile>('/auth/profile/', {
+        first_name: payload.firstName,
+        last_name: payload.lastName,
+        email: payload.email,
+        title: payload.title,
+        timezone: payload.timezone,
+        locale: payload.locale
+      });
+      return normalizeProfile(data);
     }
-<<<<<<< HEAD
-  },
-  async getProfile(): Promise<UserProfile> {
-    const { data } = await apiClient.get<RawUserProfile>('/auth/profile/');
-    return normalizeProfile(data);
-  },
-  async updateProfile(payload: {
-    firstName?: string;
-    lastName?: string;
-    email?: string;
-    title?: string;
-    timezone?: string;
-    locale?: string;
-  }): Promise<UserProfile> {
-    const { data } = await apiClient.patch<RawUserProfile>('/auth/profile/', {
-      first_name: payload.firstName,
-      last_name: payload.lastName,
-      email: payload.email,
-      title: payload.title,
-      timezone: payload.timezone,
-      locale: payload.locale
-    });
-    return normalizeProfile(data);
-  },
-  async register(payload: RegistrationFormValues): Promise<AuthSuccessPayload> {
-    const { data } = await apiClient.post<AuthSuccessResponse>('/auth/register/', {
-      username: payload.username,
-      email: payload.email,
-      password: payload.password,
-      first_name: payload.firstName,
-      last_name: payload.lastName,
-      organization_name: payload.organizationName,
-      plan_key: payload.planKey
-    });
-    setAccessToken(data.access);
-    return { ...data, profile: normalizeProfile(data.profile) };
-  }
-};
+  };
 
-function normalizeProfile(profile: RawUserProfile): UserProfile {
-  return {
-    id: profile.id,
-    username: profile.username,
-    email: profile.email,
-    firstName: profile.first_name ?? '',
-    lastName: profile.last_name ?? '',
-    title: profile.title ?? '',
-    timezone: profile.timezone ?? 'UTC',
-    locale: profile.locale ?? 'ru-RU',
-    organization: profile.organization
-      ? {
-          id: profile.organization.id,
-          name: profile.organization.name,
-          slug: profile.organization.slug
-        }
-      : undefined,
-    featureFlags: (profile.feature_flags ?? []).map((flag) => ({
-      code: flag.code,
-      name: flag.name,
-      description: flag.description,
-      enabled: Boolean(flag.enabled)
-    }))
-  };
-=======
-};
-
-function normalizeProfile(profile: RawUserProfile): UserProfile {
+  function normalizeProfile(profile: RawUserProfile): UserProfile {
     return {
-        id: profile.id,
-        username: profile.username,
-        email: profile.email,
-        firstName: profile.first_name ?? '',
-        lastName: profile.last_name ?? '',
-        organization: profile.organization
-            ? {
-                id: profile.organization.id,
-                name: profile.organization.name,
-                slug: profile.organization.slug
-            }
-            : undefined,
-        featureFlags: (profile.feature_flags ?? []).map((flag) => ({
-            code: flag.code,
-            name: flag.name,
-            description: flag.description,
-            enabled: Boolean(flag.enabled)
-        }))
+      id: profile.id,
+      username: profile.username,
+      email: profile.email,
+      firstName: profile.first_name ?? '',
+      lastName: profile.last_name ?? '',
+      title: profile.title ?? '',
+      timezone: profile.timezone ?? 'UTC',
+      locale: profile.locale ?? 'ru-RU',
+      organization: profile.organization
+        ? {
+            id: profile.organization.id,
+            name: profile.organization.name,
+            slug: profile.organization.slug
+          }
+        : undefined,
+      featureFlags: (profile.feature_flags ?? []).map((flag) => ({
+        code: flag.code,
+        name: flag.name,
+        description: flag.description,
+        enabled: Boolean(flag.enabled)
+      }))
     };
->>>>>>> a4e64141
-}+  }