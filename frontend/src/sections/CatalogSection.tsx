--- conflicted
+++ resolved
@@ -27,7 +27,6 @@
         retry: 1
     });
 
-<<<<<<< HEAD
   const { data: topProducts = [], isError: isProductsError } = useQuery({
     queryKey: ['catalog', 'products', 'top'],
     queryFn: async () => {
@@ -60,40 +59,6 @@
     ],
     []
   );
-=======
-    const {data: topProducts = [], isError: isProductsError} = useQuery({
-        queryKey: ['catalog', 'products', 'top'],
-        queryFn: async () => {
-            const response = await catalogApi.listProducts({pageSize: 5, ordering: '-updated_at'});
-            return response.results;
-        },
-        staleTime: 90_000,
-        retry: 1
-    });
-
-    const columns = useMemo(
-        () => [
-            {key: 'name', header: 'Товар'},
-            {key: 'sku', header: 'SKU'},
-            {
-                key: 'stock',
-                header: 'Остаток',
-                render: (product: Product) => `${product.stock} шт.`
-            },
-            {
-                key: 'supplierName',
-                header: 'Поставщик',
-                render: (product: Product) => product.supplierName ?? '—'
-            },
-            {
-                key: 'updatedAt',
-                header: 'Обновлено',
-                render: (product: Product) => new Date(product.updatedAt).toLocaleDateString()
-            }
-        ],
-        []
-    );
->>>>>>> a4e64141
 
     return (
         <Card>
