--- conflicted
+++ resolved
@@ -5,20 +5,22 @@
 from datetime import date, timedelta
 from decimal import Decimal
 
-import pandas as pd
 from django.conf import settings
 from django.contrib.auth import authenticate, get_user_model
 from django.db.models import Count, DecimalField, ExpressionWrapper, F, Q, Sum
 from django.db.models.functions import Coalesce
 from django.middleware.csrf import get_token
 from django.utils import timezone
+from django.utils.translation import gettext_lazy as _
 from django.utils.text import slugify
-from django.utils.translation import gettext_lazy as _
 from rest_framework import generics, permissions, status
 from rest_framework.authtoken.models import Token
 from rest_framework.exceptions import ValidationError
 from rest_framework.response import Response
 from rest_framework.views import APIView
+
+import pandas as pd
+
 from simplycrm.catalog import models as catalog_models
 from simplycrm.core import models as core_models
 from simplycrm.core.security import LoginAttemptTracker
@@ -143,7 +145,6 @@
 		profile = UserProfileSerializer(request.user)
 		return Response(profile.data)
 
-<<<<<<< HEAD
 
 def put(self, request, *args, **kwargs):  # type: ignore[override]
 	serializer = UserProfileUpdateSerializer(
@@ -159,12 +160,12 @@
 
 PLAN_API_CATALOG: dict[str, list[dict[str, str]]] = {
 	core_models.SubscriptionPlan.FREE: [
-		{"method": "GET /api/catalog/products/", "description": "Просмотр каталога товаров"},
+		{"method": "GET /api/products/", "description": "Просмотр каталога товаров"},
 		{"method": "GET /api/sales/pipelines/", "description": "Доступ к базовым воронкам продаж"},
 		{"method": "POST /api/assistant/chat/", "description": "10 запросов к AI-ассистенту"},
 	],
 	core_models.SubscriptionPlan.PRO: [
-		{"method": "POST /api/catalog/products/", "description": "Создание и обновление товаров"},
+		{"method": "POST /api/products/", "description": "Создание и обновление товаров"},
 		{"method": "GET /api/sales/orders/", "description": "Работа с заказами и счетами"},
 		{"method": "GET /api/analytics/forecasts/", "description": "Прогноз продаж и спроса"},
 		{"method": "POST /api/assistant/chat/", "description": "Безлимитные подсказки AI-ассистента"},
@@ -175,49 +176,6 @@
 		{"method": "GET /api/analytics/insights/", "description": "Глубокая аналитика и рекомендации"},
 		{"method": "POST /api/assistant/chat/", "description": "Инсайты на основе данных по требованию"},
 	],
-=======
-	def patch(self, request, *args, **kwargs):  # type: ignore[override]
-		serializer = UserProfileUpdateSerializer(
-			request.user,
-			data=request.data,
-			partial=True,
-		)
-		serializer.is_valid(raise_exception=True)
-		serializer.save()
-		profile = UserProfileSerializer(request.user)
-		return Response(profile.data)
-
-	def put(self, request, *args, **kwargs):  # type: ignore[override]
-		serializer = UserProfileUpdateSerializer(
-			request.user,
-			data=request.data,
-			partial=False,
-		)
-		serializer.is_valid(raise_exception=True)
-		serializer.save()
-		profile = UserProfileSerializer(request.user)
-		return Response(profile.data)
-
-
-PLAN_API_CATALOG: dict[str, list[dict[str, str]]] = {
-    core_models.SubscriptionPlan.FREE: [
-        {"method": "GET /api/products/", "description": "Просмотр каталога товаров"},
-        {"method": "GET /api/sales/pipelines/", "description": "Доступ к базовым воронкам продаж"},
-        {"method": "POST /api/assistant/chat/", "description": "10 запросов к AI-ассистенту"},
-    ],
-    core_models.SubscriptionPlan.PRO: [
-        {"method": "POST /api/products/", "description": "Создание и обновление товаров"},
-        {"method": "GET /api/sales/orders/", "description": "Работа с заказами и счетами"},
-        {"method": "GET /api/analytics/forecasts/", "description": "Прогноз продаж и спроса"},
-        {"method": "POST /api/assistant/chat/", "description": "Безлимитные подсказки AI-ассистента"},
-    ],
-    core_models.SubscriptionPlan.ENTERPRISE: [
-        {"method": "POST /api/automation/rules/", "description": "Настройка автоматизаций и сценариев"},
-        {"method": "POST /api/integrations/webhooks/", "description": "Вебхуки и управление API-ключами"},
-        {"method": "GET /api/analytics/insights/", "description": "Глубокая аналитика и рекомендации"},
-        {"method": "POST /api/assistant/chat/", "description": "Инсайты на основе данных по требованию"},
-    ],
->>>>>>> 8ec7a835
 }
 
 
