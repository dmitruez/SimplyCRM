--- conflicted
+++ resolved
@@ -18,11 +18,7 @@
     RegistrationSerializer,
     UserProfileSerializer,
 )
-<<<<<<< HEAD
 from simplycrm.core.services import provision_google_account
-=======
-from simplycrm.core.services import provision_tenant_account
->>>>>>> 2cb9c3f5
 from simplycrm.core.throttling import LoginRateThrottle, RegistrationRateThrottle
 
 
@@ -166,20 +162,11 @@
                 organization_name = f"{id_info.get('name') or email.split('@')[0]}'s Workspace"
 
             plan_key = serializer.validated_data.get("plan_key") or None
-<<<<<<< HEAD
             result = provision_google_account(
-=======
-            result = provision_tenant_account(
-                username=email,
->>>>>>> 2cb9c3f5
                 email=email,
                 organization_name=organization_name,
                 first_name=id_info.get("given_name", ""),
                 last_name=id_info.get("family_name", ""),
-<<<<<<< HEAD
-=======
-                password=None,
->>>>>>> 2cb9c3f5
                 plan_key=plan_key,
             )
             user = result.user
