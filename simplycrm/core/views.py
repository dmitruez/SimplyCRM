"""Authentication endpoints with hardened security defaults."""
from __future__ import annotations

import importlib
from datetime import date, timedelta
from decimal import Decimal

from django.conf import settings
from django.contrib.auth import authenticate, get_user_model
from django.db.models import Count, DecimalField, ExpressionWrapper, F, Q, Sum
from django.db.models.functions import Coalesce
from django.middleware.csrf import get_token
from django.utils import timezone
from django.utils.translation import gettext_lazy as _
from django.utils.text import slugify
from rest_framework import generics, permissions, status
from rest_framework.authtoken.models import Token
from rest_framework.exceptions import ValidationError
from rest_framework.response import Response
from rest_framework.views import APIView
<<<<<<< HEAD

import pandas as pd

=======
>>>>>>> a4e64141
from simplycrm.catalog import models as catalog_models
from simplycrm.core import models as core_models
from simplycrm.core.security import LoginAttemptTracker
from simplycrm.core.serializers import (
<<<<<<< HEAD
    AuthTokenSerializer,
    ExcelImportSerializer,
    GoogleAuthSerializer,
    RegistrationSerializer,
    SubscriptionPlanSerializer,
    SubscriptionSerializer,
    UserProfileSerializer,
    UserProfileUpdateSerializer,
    EmptySerializer,
=======
	AuthTokenSerializer,
	GoogleAuthSerializer,
	RegistrationSerializer,
	UserProfileSerializer,
	EmptySerializer
>>>>>>> a4e64141
)
from simplycrm.core.services import provision_google_account
from simplycrm.core.throttling import LoginRateThrottle, RegistrationRateThrottle
from simplycrm.sales import models as sales_models


class CSRFCookieView(APIView):
	"""Issue a CSRF cookie/token pair for cross-origin API clients."""
	
	permission_classes = [permissions.AllowAny]
	
	def get(self, request, *args, **kwargs):  # type: ignore[override]
		token = get_token(request)
		response = Response({"csrfToken": token})
		
		response.set_cookie(
			settings.CSRF_COOKIE_NAME,
			token,
			max_age=settings.CSRF_COOKIE_AGE,
			domain=settings.CSRF_COOKIE_DOMAIN,
			path=settings.CSRF_COOKIE_PATH,
			secure=settings.CSRF_COOKIE_SECURE,
			httponly=settings.CSRF_COOKIE_HTTPONLY,
			samesite=settings.CSRF_COOKIE_SAMESITE,
		)
		response["X-CSRFToken"] = token
		return response


class ObtainAuthTokenView(generics.GenericAPIView):
	"""Issue DRF tokens with brute-force protection."""
	
	permission_classes = [permissions.AllowAny]
	throttle_classes = [LoginRateThrottle]
	serializer_class = AuthTokenSerializer
	
	def post(self, request, *args, **kwargs):  # type: ignore[override]
		serializer = self.get_serializer(data=request.data)
		serializer.is_valid(raise_exception=True)
		username = serializer.validated_data["username"]
		password = serializer.validated_data["password"]
		
		tracker = LoginAttemptTracker.from_request(username, self._client_ip(request))
		lock = tracker.is_locked()
		if lock:
			return Response(
				{"detail": _(f"Too many attempts. Try again in {lock.remaining_seconds} seconds.")},
				status=status.HTTP_423_LOCKED,
			)
		
		user = authenticate(request=request, username=username, password=password)
		if not user:
			lock = tracker.register_failure()
			message = _("Invalid username or password.")
			if lock:
				message = _("Account locked due to too many failed attempts. Try again later.")
			return Response({"detail": message}, status=status.HTTP_400_BAD_REQUEST)
		
		if not user.is_active:
			tracker.register_failure()
			return Response({"detail": _("User account is disabled.")}, status=status.HTTP_403_FORBIDDEN)
		
		tracker.reset()
		payload = self._build_auth_payload(user)
		return Response(payload, status=status.HTTP_200_OK)
	
	@staticmethod
	def _client_ip(request) -> str:
		forwarded_for = request.META.get("HTTP_X_FORWARDED_FOR")
		if forwarded_for:
			return forwarded_for.split(",")[0].strip()
		return request.META.get("REMOTE_ADDR", "unknown")
	
	@staticmethod
	def _build_auth_payload(user):
		token, _ = Token.objects.get_or_create(user=user)
		profile = UserProfileSerializer(user).data
		return {"access": token.key, "token_type": "Token", "profile": profile}


class RevokeAuthTokenView(generics.GenericAPIView):
	"""Allow authenticated users to revoke their active token."""
	
	permission_classes = [permissions.IsAuthenticated]
	serializer_class = EmptySerializer
	
	def post(self, request, *args, **kwargs):  # type: ignore[override]
		Token.objects.filter(user=request.user).delete()
		return Response(status=status.HTTP_204_NO_CONTENT)


class ProfileView(APIView):
	"""Return the authenticated user's profile details."""
	
	permission_classes = [permissions.IsAuthenticated]
	
	def get(self, request, *args, **kwargs):  # type: ignore[override]
		serializer = UserProfileSerializer(request.user)
		return Response(serializer.data)

    def patch(self, request, *args, **kwargs):  # type: ignore[override]
        serializer = UserProfileUpdateSerializer(
            request.user,
            data=request.data,
            partial=True,
        )
        serializer.is_valid(raise_exception=True)
        serializer.save()
        profile = UserProfileSerializer(request.user)
        return Response(profile.data)

    def put(self, request, *args, **kwargs):  # type: ignore[override]
        serializer = UserProfileUpdateSerializer(
            request.user,
            data=request.data,
            partial=False,
        )
        serializer.is_valid(raise_exception=True)
        serializer.save()
        profile = UserProfileSerializer(request.user)
        return Response(profile.data)


PLAN_API_CATALOG: dict[str, list[dict[str, str]]] = {
    core_models.SubscriptionPlan.FREE: [
        {"method": "GET /api/catalog/products/", "description": "Просмотр каталога товаров"},
        {"method": "GET /api/sales/pipelines/", "description": "Доступ к базовым воронкам продаж"},
        {"method": "POST /api/assistant/chat/", "description": "10 запросов к AI-ассистенту"},
    ],
    core_models.SubscriptionPlan.PRO: [
        {"method": "POST /api/catalog/products/", "description": "Создание и обновление товаров"},
        {"method": "GET /api/sales/orders/", "description": "Работа с заказами и счетами"},
        {"method": "GET /api/analytics/forecasts/", "description": "Прогноз продаж и спроса"},
        {"method": "POST /api/assistant/chat/", "description": "Безлимитные подсказки AI-ассистента"},
    ],
    core_models.SubscriptionPlan.ENTERPRISE: [
        {"method": "POST /api/automation/rules/", "description": "Настройка автоматизаций и сценариев"},
        {"method": "POST /api/integrations/webhooks/", "description": "Вебхуки и управление API-ключами"},
        {"method": "GET /api/analytics/insights/", "description": "Глубокая аналитика и рекомендации"},
        {"method": "POST /api/assistant/chat/", "description": "Инсайты на основе данных по требованию"},
    ],
}


class BillingOverviewView(APIView):
    """Expose subscription status, available plans and API credentials."""

    permission_classes = [permissions.IsAuthenticated]

    def get(self, request, *args, **kwargs):  # type: ignore[override]
        organization = request.user.organization
        current_subscription = (
            organization.subscriptions.filter(is_active=True).select_related("plan").order_by("-started_at").first()
        )
        plans = core_models.SubscriptionPlan.objects.all().order_by("price_per_month")
        api_token, _ = Token.objects.get_or_create(user=request.user)

        current_plan_key = current_subscription.plan.key if current_subscription else core_models.SubscriptionPlan.FREE
        payload = {
            "current_subscription": SubscriptionSerializer(
                current_subscription,
                context={"request": request},
            ).data
            if current_subscription
            else None,
            "available_plans": SubscriptionPlanSerializer(
                plans,
                context={"request": request},
                many=True,
            ).data,
            "api_token": api_token.key,
            "api_methods": PLAN_API_CATALOG.get(current_plan_key, []),
        }
        return Response(payload)


class ChangeSubscriptionPlanView(APIView):
    """Allow workspace administrators to switch billing plans."""

    permission_classes = [permissions.IsAuthenticated]

    def post(self, request, *args, **kwargs):  # type: ignore[override]
        plan_key = request.data.get("plan_key")
        plan_id = request.data.get("plan_id")

        plan = None
        if plan_key:
            try:
                plan = core_models.SubscriptionPlan.objects.get(key=plan_key)
            except core_models.SubscriptionPlan.DoesNotExist as exc:  # pragma: no cover - guard rail
                raise ValidationError({"plan_key": "Запрошенный тариф не найден."}) from exc
        elif plan_id:
            try:
                plan = core_models.SubscriptionPlan.objects.get(pk=plan_id)
            except core_models.SubscriptionPlan.DoesNotExist as exc:  # pragma: no cover - guard rail
                raise ValidationError({"plan_id": "Запрошенный тариф не найден."}) from exc
        else:
            raise ValidationError({"detail": "Укажите plan_key или plan_id."})

        organization = request.user.organization
        today = date.today()
        current_subscription = (
            organization.subscriptions.filter(is_active=True).select_related("plan").order_by("-started_at").first()
        )

        if current_subscription and current_subscription.plan_id == plan.id:
            data = SubscriptionSerializer(current_subscription, context={"request": request}).data
            return Response({"detail": "Вы уже используете этот тариф.", "subscription": data}, status=status.HTTP_200_OK)

        organization.subscriptions.filter(is_active=True).update(is_active=False, expires_at=today)

        subscription = core_models.Subscription.objects.create(
            organization=organization,
            plan=plan,
            started_at=today,
            is_active=True,
        )

        data = SubscriptionSerializer(subscription, context={"request": request}).data
        return Response(data, status=status.HTTP_201_CREATED)


class ExcelDataImportView(APIView):
    """Ingest CRM entities from Excel/CSV workbooks."""

    permission_classes = [permissions.IsAuthenticated]

    def post(self, request, *args, **kwargs):  # type: ignore[override]
        serializer = ExcelImportSerializer(data=request.data)
        serializer.is_valid(raise_exception=True)

        resource: str = serializer.validated_data["resource"]
        file_obj = serializer.validated_data["file"]
        dataframe = self._load_dataframe(file_obj)

        if dataframe.empty:
            return Response({"detail": "Файл не содержит данных."}, status=status.HTTP_400_BAD_REQUEST)

        dataframe.columns = [str(column).strip().lower() for column in dataframe.columns]
        records = dataframe.replace({pd.NA: None}).to_dict(orient="records")

        if resource == "contacts":
            result = self._import_contacts(request.user.organization, records)
        else:
            result = self._import_products(request.user.organization, records)

        return Response({"resource": resource, **result}, status=status.HTTP_200_OK)

    @staticmethod
    def _load_dataframe(file_obj):
        name = (getattr(file_obj, "name", "") or "").lower()
        if name.endswith(".csv"):
            return pd.read_csv(file_obj)
        return pd.read_excel(file_obj)

    @staticmethod
    def _resolve_value(row: dict, *candidates: str):
        for candidate in candidates:
            if candidate in row and row[candidate] not in (None, ""):
                return row[candidate]
        return None

    def _import_contacts(self, organization, rows: list[dict]):
        stats = {"created": 0, "updated": 0, "skipped": 0, "errors": []}
        for index, row in enumerate(rows, start=1):
            first_name = (self._resolve_value(row, "first_name", "имя", "name") or "").strip()
            last_name = (self._resolve_value(row, "last_name", "фамилия") or "").strip()
            email = (self._resolve_value(row, "email", "e-mail") or "").strip()
            phone = (self._resolve_value(row, "phone", "phone_number", "телефон") or "").strip()
            company_name = (self._resolve_value(row, "company", "компания") or "").strip()
            tags_raw = self._resolve_value(row, "tags", "теги")

            if not first_name and not last_name and not email:
                stats["skipped"] += 1
                stats["errors"].append({"row": index, "reason": "Не хватает имени или email."})
                continue

            company = None
            if company_name:
                company, _ = sales_models.Company.objects.get_or_create(
                    organization=organization,
                    name=company_name,
                )

            tags = []
            if isinstance(tags_raw, str):
                tags = [tag.strip() for tag in tags_raw.split(",") if tag.strip()]
            elif isinstance(tags_raw, list):
                tags = [str(tag).strip() for tag in tags_raw if str(tag).strip()]

            lookup = {"organization": organization}
            if email:
                lookup["email"] = email
            else:
                lookup["first_name"] = first_name
                lookup["last_name"] = last_name

            contact, created = sales_models.Contact.objects.update_or_create(
                defaults={
                    "first_name": first_name or last_name or email or "",
                    "last_name": last_name,
                    "phone_number": phone,
                    "company": company,
                    "tags": tags,
                },
                **lookup,
            )
            stats["created" if created else "updated"] += 1
        return stats

    def _import_products(self, organization, rows: list[dict]):
        stats = {"created": 0, "updated": 0, "skipped": 0, "errors": []}
        for index, row in enumerate(rows, start=1):
            name = (self._resolve_value(row, "name", "название") or "").strip()
            sku = (self._resolve_value(row, "sku", "артикул") or "").strip()
            description = self._resolve_value(row, "description", "описание") or ""
            category_name = (self._resolve_value(row, "category", "категория") or "").strip()
            is_active_value = self._resolve_value(row, "is_active", "активен")

            if not name or not sku:
                stats["skipped"] += 1
                stats["errors"].append({"row": index, "reason": "Не заполнены название или SKU."})
                continue

            category = None
            if category_name:
                category_slug = slugify(category_name)
                category, _ = catalog_models.Category.objects.get_or_create(
                    organization=organization,
                    slug=category_slug,
                    defaults={"name": category_name},
                )

            is_active = True
            if isinstance(is_active_value, str):
                is_active = is_active_value.strip().lower() not in {"0", "false", "нет", "inactive"}
            elif isinstance(is_active_value, (int, float)):
                is_active = bool(is_active_value)

            product, created = catalog_models.Product.objects.update_or_create(
                organization=organization,
                sku=sku,
                defaults={
                    "name": name,
                    "description": description,
                    "category": category,
                    "is_active": is_active,
                },
            )

            stats["created" if created else "updated"] += 1
        return stats
class DashboardOverviewView(APIView):
	"""Aggregate CRM signals for the interactive dashboard."""
	
	permission_classes = [permissions.IsAuthenticated]
	
	def get(self, request, *args, **kwargs):  # type: ignore[override]
		organization = request.user.organization
		now = timezone.now()
		start_of_month = now.replace(day=1, hour=0, minute=0, second=0, microsecond=0)
		seven_days_ago = now - timedelta(days=7)
		
		pipeline_rows = (
			sales_models.Opportunity.objects.filter(organization=organization)
			.values("pipeline__name", "stage__name", "stage__position")
			.annotate(
				count=Count("id"),
				value=Coalesce(Sum("amount"), Decimal("0")),
			)
			.order_by("pipeline__name", "stage__position")
		)
		pipeline_breakdown = [
			{
				"pipeline": row["pipeline__name"],
				"stage": row["stage__name"],
				"count": row["count"],
				"value": float(row["value"] or 0),
			}
			for row in pipeline_rows
		]
		
		opportunities_qs = sales_models.Opportunity.objects.filter(
			organization=organization
		).select_related("pipeline", "stage", "owner")
		pipeline_total_value = (
				opportunities_qs.aggregate(
					total=Coalesce(Sum("amount"), Decimal("0"))
				)["total"]
				or Decimal("0")
		)
		recent_opportunities = [
			{
				"id": opportunity.id,
				"name": opportunity.name,
				"pipeline": opportunity.pipeline.name,
				"stage": opportunity.stage.name,
				"owner": (
						opportunity.owner.get_full_name() or opportunity.owner.username
				)
				if opportunity.owner
				else None,
				"amount": float(opportunity.amount),
				"close_date": opportunity.close_date.isoformat()
				if opportunity.close_date
				else None,
				"probability": float(opportunity.probability),
			}
			for opportunity in opportunities_qs.order_by("-close_date", "-id")[:6]
		]
		
		orders_qs = sales_models.Order.objects.filter(organization=organization)
		currency = (
				orders_qs.order_by("-ordered_at").values_list("currency", flat=True).first()
				or "USD"
		)
		line_value = ExpressionWrapper(
			F("lines__unit_price") * F("lines__quantity") - F("lines__discount_amount"),
			output_field=DecimalField(max_digits=14, decimal_places=2),
		)
		orders_totals = orders_qs.aggregate(
			total_value=Coalesce(Sum(line_value), Decimal("0")),
			pending_count=Count(
				"id", filter=Q(status__in=["draft", "processing", "pending"])
			),
		)
		recent_orders = []
		for order in (
				orders_qs.select_related("contact", "contact__company")
						.prefetch_related("lines")
						.order_by("-ordered_at")[:6]
		):
			contact_name = None
			if order.contact:
				parts = [order.contact.first_name, order.contact.last_name]
				contact_name = " ".join([p for p in parts if p]) or None
				if not contact_name and order.contact.company:
					contact_name = order.contact.company.name
			recent_orders.append(
				{
					"id": order.id,
					"status": order.status,
					"currency": order.currency,
					"total": float(order.total_amount()),
					"contact": contact_name,
					"ordered_at": order.ordered_at.isoformat()
					if order.ordered_at
					else None,
				}
			)
		
		invoices_qs = sales_models.Invoice.objects.filter(
			order__organization=organization
		)
		outstanding_invoices = invoices_qs.exclude(status__iexact="paid")
		invoices_due = outstanding_invoices.count()
		overdue_invoices = outstanding_invoices.filter(
			Q(status__iexact="overdue") | Q(due_date__lt=now.date())
		).count()
		recent_invoices = [
			{
				"id": invoice.id,
				"status": invoice.status,
				"total": float(invoice.total_amount),
				"due_date": invoice.due_date.isoformat() if invoice.due_date else None,
				"issued_at": invoice.issued_at.isoformat(),
				"order_id": invoice.order_id,
			}
			for invoice in invoices_qs.select_related("order").order_by("-issued_at")[:6]
		]
		
		payments_qs = sales_models.Payment.objects.filter(
			invoice__order__organization=organization
		)
		payments_month_total = (
				payments_qs.filter(processed_at__gte=start_of_month).aggregate(
					total=Coalesce(Sum("amount"), Decimal("0"))
				)["total"]
				or Decimal("0")
		)
		recent_payments = [
			{
				"id": payment.id,
				"amount": float(payment.amount),
				"provider": payment.provider,
				"processed_at": payment.processed_at.isoformat()
				if payment.processed_at
				else None,
				"invoice_id": payment.invoice_id,
			}
			for payment in payments_qs.select_related("invoice").order_by("-processed_at")[:6]
		]
		
		shipments_qs = sales_models.Shipment.objects.filter(
			order__organization=organization
		)
		shipments_in_transit = shipments_qs.exclude(status__iexact="delivered").count()
		recent_shipments = [
			{
				"id": shipment.id,
				"status": shipment.status,
				"carrier": shipment.carrier,
				"tracking_number": shipment.tracking_number,
				"shipped_at": shipment.shipped_at.isoformat()
				if shipment.shipped_at
				else None,
				"delivered_at": shipment.delivered_at.isoformat()
				if shipment.delivered_at
				else None,
				"order_id": shipment.order_id,
			}
			for shipment in shipments_qs.order_by("-shipped_at", "-id")[:6]
		]
		
		notes_qs = sales_models.Note.objects.filter(
			organization=organization
		).select_related("author")
		notes_recent_count = notes_qs.filter(created_at__gte=seven_days_ago).count()
		recent_notes = [
			{
				"id": note.id,
				"content": note.content,
				"author": (
						note.author.get_full_name() or note.author.username
				)
				if note.author
				else None,
				"created_at": note.created_at.isoformat(),
				"related_object": {
					"type": note.related_object_type,
					"id": note.related_object_id,
				},
			}
			for note in notes_qs.order_by("-created_at")[:8]
		]
		
		activities_qs = sales_models.DealActivity.objects.filter(
			opportunity__organization=organization
		).select_related("opportunity", "owner")
		upcoming_activities = [
			{
				"id": activity.id,
				"type": activity.type,
				"subject": activity.subject,
				"due_at": activity.due_at.isoformat() if activity.due_at else None,
				"completed_at": activity.completed_at.isoformat()
				if activity.completed_at
				else None,
				"owner": (
						activity.owner.get_full_name() or activity.owner.username
				)
				if activity.owner
				else None,
				"opportunity": {
					"id": activity.opportunity_id,
					"name": activity.opportunity.name if activity.opportunity else None,
				},
			}
			for activity in activities_qs.filter(completed_at__isnull=True)
			                .order_by("due_at", "id")[:6]
		]
		
		products_active = catalog_models.Product.objects.filter(
			organization=organization, is_active=True
		).count()
		variants_count = catalog_models.ProductVariant.objects.filter(
			product__organization=organization
		).count()
		suppliers_count = catalog_models.Supplier.objects.filter(
			organization=organization
		).count()
		inventory_on_hand = (
				catalog_models.InventoryLot.objects.filter(
					variant__product__organization=organization
				).aggregate(total=Coalesce(Sum("quantity"), 0))["total"]
				or 0
		)
		
		summary = {
			"open_opportunities": opportunities_qs.count(),
			"pipeline_total": float(pipeline_total_value),
			"pending_orders": orders_totals["pending_count"] or 0,
			"orders_total": float(orders_totals["total_value"] or Decimal("0")),
			"invoices_due": invoices_due,
			"overdue_invoices": overdue_invoices,
			"payments_month": float(payments_month_total),
			"shipments_in_transit": shipments_in_transit,
			"products_active": products_active,
			"product_variants": variants_count,
			"suppliers": suppliers_count,
			"inventory_on_hand": inventory_on_hand,
			"notes_recent": notes_recent_count,
			"currency": currency,
		}
		
		payload = {
			"summary": summary,
			"pipeline": pipeline_breakdown,
			"recent_opportunities": recent_opportunities,
			"recent_orders": recent_orders,
			"recent_invoices": recent_invoices,
			"recent_payments": recent_payments,
			"recent_shipments": recent_shipments,
			"recent_notes": recent_notes,
			"upcoming_activities": upcoming_activities,
		}
		return Response(payload, status=status.HTTP_200_OK)


class RegisterView(APIView):
	"""Self-service registration endpoint with throttling."""
	
	permission_classes = [permissions.AllowAny]
	throttle_classes = [RegistrationRateThrottle]
	
	def post(self, request, *args, **kwargs):  # type: ignore[override]
		serializer = RegistrationSerializer(data=request.data)
		serializer.is_valid(raise_exception=True)
		user = serializer.save()
		payload = ObtainAuthTokenView._build_auth_payload(user)
		return Response(payload, status=status.HTTP_201_CREATED)


class GoogleAuthView(APIView):
	"""Authenticate or register a user using a verified Google ID token."""
	
	permission_classes = [permissions.AllowAny]
	throttle_classes = [LoginRateThrottle]
	
	def post(self, request, *args, **kwargs):  # type: ignore[override]
		serializer = GoogleAuthSerializer(data=request.data)
		serializer.is_valid(raise_exception=True)
		
		google_settings = getattr(settings, "GOOGLE_OAUTH", {})
		client_id = google_settings.get("CLIENT_ID")
		if not client_id:
			raise ValidationError({"detail": _("Google Sign-In is not configured.")})
		
		if importlib.util.find_spec("google.oauth2") is None:
			raise ValidationError({
				"detail": _("Google authentication library is not installed on the server."),
			})
		
		from google.auth.transport import requests as google_requests  # type: ignore
		from google.oauth2 import id_token  # type: ignore
		
		credential = serializer.validated_data["credential"]
		try:
			id_info = id_token.verify_oauth2_token(
				credential,
				google_requests.Request(),
				client_id,
			)
		except ValueError as exc:  # pragma: no cover - external dependency
			raise ValidationError({"detail": _("Invalid Google credential provided.")}) from exc
		
		email = id_info.get("email")
		if not email:
			raise ValidationError({"detail": _("Google account email is required.")})
		
		allowed_domains = google_settings.get("ALLOWED_DOMAINS")
		if allowed_domains:
			domain = email.split("@")[-1].lower()
			if domain not in {d.lower() for d in allowed_domains}:
				raise ValidationError({"detail": _("Email domain is not allowed for Google Sign-In.")})
		
		User = get_user_model()
		user = User.objects.filter(email=email).first()
		created = False
		if user is None:
			organization_name = serializer.validated_data.get("organization_name") or id_info.get(
				"hd"
			)
			if not organization_name:
				organization_name = f"{id_info.get('name') or email.split('@')[0]}'s Workspace"
			
			plan_key = serializer.validated_data.get("plan_key") or None
			result = provision_google_account(
				email=email,
				organization_name=organization_name,
				first_name=id_info.get("given_name", ""),
				last_name=id_info.get("family_name", ""),
				plan_key=plan_key,
			)
			user = result.user
			created = True
		else:
			if not user.is_active:
				raise ValidationError({"detail": _("User account is disabled.")})
			updated_fields: list[str] = []
			given_name = id_info.get("given_name")
			family_name = id_info.get("family_name")
			if given_name and not user.first_name:
				user.first_name = given_name
				updated_fields.append("first_name")
			if family_name and not user.last_name:
				user.last_name = family_name
				updated_fields.append("last_name")
			if updated_fields:
				user.save(update_fields=updated_fields)
		
		payload = ObtainAuthTokenView._build_auth_payload(user)
		status_code = status.HTTP_201_CREATED if created else status.HTTP_200_OK
		return Response(payload, status=status_code)<|MERGE_RESOLUTION|>--- conflicted
+++ resolved
@@ -18,17 +18,13 @@
 from rest_framework.exceptions import ValidationError
 from rest_framework.response import Response
 from rest_framework.views import APIView
-<<<<<<< HEAD
 
 import pandas as pd
 
-=======
->>>>>>> a4e64141
 from simplycrm.catalog import models as catalog_models
 from simplycrm.core import models as core_models
 from simplycrm.core.security import LoginAttemptTracker
 from simplycrm.core.serializers import (
-<<<<<<< HEAD
     AuthTokenSerializer,
     ExcelImportSerializer,
     GoogleAuthSerializer,
@@ -38,13 +34,6 @@
     UserProfileSerializer,
     UserProfileUpdateSerializer,
     EmptySerializer,
-=======
-	AuthTokenSerializer,
-	GoogleAuthSerializer,
-	RegistrationSerializer,
-	UserProfileSerializer,
-	EmptySerializer
->>>>>>> a4e64141
 )
 from simplycrm.core.services import provision_google_account
 from simplycrm.core.throttling import LoginRateThrottle, RegistrationRateThrottle
