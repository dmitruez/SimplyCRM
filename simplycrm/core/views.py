--- conflicted
+++ resolved
@@ -14,22 +14,12 @@
 from simplycrm.core.security import LoginAttemptTracker
 from simplycrm.core.serializers import (
     AuthTokenSerializer,
-<<<<<<< HEAD
     GoogleAuthSerializer,
     RegistrationSerializer,
     UserProfileSerializer,
 )
 from simplycrm.core.services import provision_tenant_account
 from simplycrm.core.throttling import LoginRateThrottle, RegistrationRateThrottle
-=======
-    EmptySerializer,
-    GoogleAuthSerializer,
-    OrganizationSerializer,
-    RegistrationSerializer,
-    UserSerializer,
-)
-from simplycrm.core.throttling import LoginRateThrottle
->>>>>>> ec1c1137
 
 
 class ObtainAuthTokenView(generics.GenericAPIView):
@@ -94,7 +84,6 @@
         return Response(status=status.HTTP_204_NO_CONTENT)
 
 
-<<<<<<< HEAD
 class ProfileView(APIView):
     """Return the authenticated user's profile details."""
 
@@ -201,58 +190,4 @@
 
         payload = ObtainAuthTokenView._build_auth_payload(user)
         status_code = status.HTTP_201_CREATED if created else status.HTTP_200_OK
-        return Response(payload, status=status_code)
-=======
-class RegisterUserView(generics.GenericAPIView):
-    """API endpoint to register a new SimplyCRM workspace user."""
-
-    permission_classes = [permissions.AllowAny]
-    serializer_class = RegistrationSerializer
-    throttle_classes = [LoginRateThrottle]
-
-    def post(self, request, *args, **kwargs):  # type: ignore[override]
-        serializer = self.get_serializer(data=request.data)
-        serializer.is_valid(raise_exception=True)
-        user = serializer.save()
-
-        token, _ = Token.objects.get_or_create(user=user)
-        workspace = serializer.workspace
-        context = self.get_serializer_context()
-
-        return Response(
-            {
-                "token": token.key,
-                "user": UserSerializer(user, context=context).data,
-                "organization": OrganizationSerializer(workspace.organization, context=context).data,
-                "is_new_user": workspace.created,
-            },
-            status=status.HTTP_201_CREATED,
-        )
-
-
-class GoogleAuthView(generics.GenericAPIView):
-    """Exchange a Google ID token for a SimplyCRM session."""
-
-    permission_classes = [permissions.AllowAny]
-    serializer_class = GoogleAuthSerializer
-    throttle_classes = [LoginRateThrottle]
-
-    def post(self, request, *args, **kwargs):  # type: ignore[override]
-        serializer = self.get_serializer(data=request.data)
-        serializer.is_valid(raise_exception=True)
-        user = serializer.save()
-
-        token, _ = Token.objects.get_or_create(user=user)
-        workspace = serializer.workspace
-        context = self.get_serializer_context()
-
-        return Response(
-            {
-                "token": token.key,
-                "user": UserSerializer(user, context=context).data,
-                "organization": OrganizationSerializer(workspace.organization, context=context).data,
-                "is_new_user": workspace.created,
-            },
-            status=status.HTTP_201_CREATED if workspace.created else status.HTTP_200_OK,
-        )
->>>>>>> ec1c1137
+        return Response(payload, status=status_code)