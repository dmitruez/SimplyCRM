--- conflicted
+++ resolved
@@ -13,7 +13,6 @@
         ident = self.get_ident(request)
         username = request.data.get("username") if request.method == "POST" else None
         if username:
-<<<<<<< HEAD
             return self.cache_format % {"scope": self.scope, "ident": f"{username}:{ident}"}
         return super().get_cache_key(request, view)
 
@@ -25,7 +24,4 @@
 
     def get_cache_key(self, request, view):  # type: ignore[override]
         ident = self.get_ident(request)
-=======
-            ident = f"{username}:{ident}"
->>>>>>> ec1c1137
         return self.cache_format % {"scope": self.scope, "ident": ident}