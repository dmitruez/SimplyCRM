--- conflicted
+++ resolved
@@ -11,7 +11,6 @@
 )
 
 from simplycrm.core import models
-<<<<<<< HEAD
 from simplycrm.core.services import provision_local_account
 
 
@@ -19,9 +18,6 @@
     """Serializer that represents an empty payload."""
 
     pass
-=======
-from simplycrm.core.services import provision_tenant_account
->>>>>>> 2cb9c3f5
 
 
 class OrganizationSerializer(serializers.ModelSerializer):
@@ -184,11 +180,7 @@
         return value
 
     def create(self, validated_data):  # type: ignore[override]
-<<<<<<< HEAD
         result = provision_local_account(
-=======
-        result = provision_tenant_account(
->>>>>>> 2cb9c3f5
             username=validated_data["username"],
             email=validated_data["email"],
             password=validated_data["password"],
