"""Serializers for core models."""
from __future__ import annotations

from django.contrib.auth import get_user_model, password_validation
from rest_framework import serializers
from simplycrm.core import models
from simplycrm.core.services import provision_local_account


class EmptySerializer(serializers.Serializer):
	"""Serializer that represents an empty payload."""
	
	pass


class OrganizationSerializer(serializers.ModelSerializer):
	class Meta:
		model = models.Organization
		fields = ["id", "name", "slug", "created_at", "updated_at"]
		read_only_fields = ["id", "created_at", "updated_at"]


class SubscriptionPlanSerializer(serializers.ModelSerializer):
	class Meta:
		model = models.SubscriptionPlan
		fields = [
			"id",
			"key",
			"name",
			"description",
			"price_per_month",
			"max_users",
			"max_deals",
			"max_api_calls_per_minute",
		]
		read_only_fields = ["id"]


class FeatureFlagSerializer(serializers.ModelSerializer):
	class Meta:
		model = models.FeatureFlag
		fields = ["id", "code", "name", "description", "plans"]
		read_only_fields = ["id"]


class SubscriptionSerializer(serializers.ModelSerializer):
	plan = SubscriptionPlanSerializer(read_only=True)
	plan_id = serializers.PrimaryKeyRelatedField(
		queryset=models.SubscriptionPlan.objects.all(), source="plan", write_only=True
	)
	
	
	class Meta:
		model = models.Subscription
		fields = ["id", "organization", "plan", "plan_id", "started_at", "expires_at", "is_active"]
		read_only_fields = ["id", "organization"]


class WorkspaceDetails(serializers.Serializer):
	"""Aggregate workspace information for authenticated clients."""
	
	organization = OrganizationSerializer()
	subscription = SubscriptionSerializer(allow_null=True)
	feature_flags = FeatureFlagSerializer(many=True)


class UserSerializer(serializers.ModelSerializer):
	organization = OrganizationSerializer(read_only=True)
	organization_id = serializers.PrimaryKeyRelatedField(
		queryset=models.Organization.objects.all(), source="organization", write_only=True, required=False
	)
	
	
	class Meta:
		model = get_user_model()
		fields = [
			"id",
			"username",
			"email",
			"first_name",
			"last_name",
			"organization",
			"organization_id",
			"title",
			"timezone",
			"locale",
			"is_active",
			"is_staff",
		]
		read_only_fields = ["id"]


class UserRoleSerializer(serializers.ModelSerializer):
	class Meta:
		model = models.UserRole
		fields = ["id", "user", "role", "assigned_at"]
		read_only_fields = ["id", "assigned_at"]


class AuditLogSerializer(serializers.ModelSerializer):
	class Meta:
		model = models.AuditLog
		fields = ["id", "organization", "user", "action", "entity", "metadata", "created_at"]
		read_only_fields = ["id", "created_at"]


class AuthTokenSerializer(serializers.Serializer):
	"""Validate credentials for token-based authentication."""
	
	username = serializers.CharField()
	password = serializers.CharField(write_only=True, trim_whitespace=False)
	
	def validate(self, attrs):  # type: ignore[override]
		attrs["username"] = attrs["username"].strip()
		if not attrs["username"] or not attrs["password"]:
			raise serializers.ValidationError("Both username and password are required.")
		return attrs


class UserProfileSerializer(serializers.Serializer):
<<<<<<< HEAD
    id = serializers.IntegerField()
    username = serializers.CharField()
    email = serializers.EmailField()
    first_name = serializers.CharField(allow_blank=True)
    last_name = serializers.CharField(allow_blank=True)
    title = serializers.CharField(allow_blank=True)
    timezone = serializers.CharField()
    locale = serializers.CharField()
    organization = serializers.SerializerMethodField()
    feature_flags = serializers.SerializerMethodField()

    def get_organization(self, obj):  # noqa: D401 - serializer hook
        organization = obj.organization
        return {
            "id": organization.id,
            "name": organization.name,
            "slug": organization.slug,
        }

    def get_feature_flags(self, obj):  # noqa: D401
        enabled_codes = obj.feature_codes()
        return [
            {
                "code": flag.code,
                "name": flag.name,
                "description": flag.description,
                "enabled": flag.code in enabled_codes,
            }
            for flag in models.FeatureFlag.objects.all()
        ]
=======
	id = serializers.IntegerField()
	username = serializers.CharField()
	email = serializers.EmailField()
	first_name = serializers.CharField(allow_blank=True)
	last_name = serializers.CharField(allow_blank=True)
	organization = serializers.SerializerMethodField()
	feature_flags = serializers.SerializerMethodField()
	
	def get_organization(self, obj):  # noqa: D401 - serializer hook
		organization = obj.organization
		return {
			"id": organization.id,
			"name": organization.name,
			"slug": organization.slug,
		}
	
	def get_feature_flags(self, obj):  # noqa: D401
		enabled_codes = obj.feature_codes()
		return [
			{
				"code": flag.code,
				"name": flag.name,
				"description": flag.description,
				"enabled": flag.code in enabled_codes,
			}
			for flag in models.FeatureFlag.objects.all()
		]
>>>>>>> a4e64141


class UserProfileUpdateSerializer(serializers.ModelSerializer):
    class Meta:
        model = get_user_model()
        fields = ["first_name", "last_name", "email", "title", "timezone", "locale"]


class RegistrationSerializer(serializers.Serializer):
	username = serializers.CharField(max_length=150)
	email = serializers.EmailField()
	password = serializers.CharField(write_only=True)
	first_name = serializers.CharField(required=False, allow_blank=True, max_length=150)
	last_name = serializers.CharField(required=False, allow_blank=True, max_length=150)
	organization_name = serializers.CharField(max_length=255)
	plan_key = serializers.ChoiceField(
		choices=models.SubscriptionPlan.PLAN_CHOICES, required=False, allow_blank=True
	)
	
	def validate_username(self, value):  # type: ignore[override]
		User = get_user_model()
		if User.objects.filter(username=value).exists():
			raise serializers.ValidationError("Username is already in use.")
		return value
	
	def validate_email(self, value):  # type: ignore[override]
		User = get_user_model()
		if User.objects.filter(email=value).exists():
			raise serializers.ValidationError("Email is already registered.")
		return value
	
	def validate_password(self, value):  # type: ignore[override]
		password_validation.validate_password(value)
		return value
	
	def create(self, validated_data):  # type: ignore[override]
		result = provision_local_account(
			username=validated_data["username"],
			email=validated_data["email"],
			password=validated_data["password"],
			organization_name=validated_data["organization_name"],
			first_name=validated_data.get("first_name", ""),
			last_name=validated_data.get("last_name", ""),
			plan_key=validated_data.get("plan_key") or models.SubscriptionPlan.FREE,
		)
		return result.user


class GoogleAuthSerializer(serializers.Serializer):
<<<<<<< HEAD
    credential = serializers.CharField()
    organization_name = serializers.CharField(required=False, allow_blank=True, max_length=255)
    plan_key = serializers.ChoiceField(
        choices=models.SubscriptionPlan.PLAN_CHOICES, required=False, allow_blank=True
    )


class ExcelImportSerializer(serializers.Serializer):
    resource = serializers.ChoiceField(choices=[("contacts", "contacts"), ("products", "products")])
    file = serializers.FileField()

    def validate_file(self, file):  # type: ignore[override]
        name = getattr(file, "name", "")
        if not name or not name.lower().endswith((".xlsx", ".xls", ".csv")):
            raise serializers.ValidationError("Поддерживаются только файлы Excel или CSV.")
        max_size = 10 * 1024 * 1024
        if file.size and file.size > max_size:
            raise serializers.ValidationError("Размер файла не должен превышать 10 МБ.")
        return file
=======
	credential = serializers.CharField()
	organization_name = serializers.CharField(required=False, allow_blank=True, max_length=255)
	plan_key = serializers.ChoiceField(
		choices=models.SubscriptionPlan.PLAN_CHOICES, required=False, allow_blank=True
	)
>>>>>>> a4e64141
<|MERGE_RESOLUTION|>--- conflicted
+++ resolved
@@ -118,7 +118,6 @@
 
 
 class UserProfileSerializer(serializers.Serializer):
-<<<<<<< HEAD
     id = serializers.IntegerField()
     username = serializers.CharField()
     email = serializers.EmailField()
@@ -149,35 +148,6 @@
             }
             for flag in models.FeatureFlag.objects.all()
         ]
-=======
-	id = serializers.IntegerField()
-	username = serializers.CharField()
-	email = serializers.EmailField()
-	first_name = serializers.CharField(allow_blank=True)
-	last_name = serializers.CharField(allow_blank=True)
-	organization = serializers.SerializerMethodField()
-	feature_flags = serializers.SerializerMethodField()
-	
-	def get_organization(self, obj):  # noqa: D401 - serializer hook
-		organization = obj.organization
-		return {
-			"id": organization.id,
-			"name": organization.name,
-			"slug": organization.slug,
-		}
-	
-	def get_feature_flags(self, obj):  # noqa: D401
-		enabled_codes = obj.feature_codes()
-		return [
-			{
-				"code": flag.code,
-				"name": flag.name,
-				"description": flag.description,
-				"enabled": flag.code in enabled_codes,
-			}
-			for flag in models.FeatureFlag.objects.all()
-		]
->>>>>>> a4e64141
 
 
 class UserProfileUpdateSerializer(serializers.ModelSerializer):
@@ -227,7 +197,6 @@
 
 
 class GoogleAuthSerializer(serializers.Serializer):
-<<<<<<< HEAD
     credential = serializers.CharField()
     organization_name = serializers.CharField(required=False, allow_blank=True, max_length=255)
     plan_key = serializers.ChoiceField(
@@ -246,11 +215,4 @@
         max_size = 10 * 1024 * 1024
         if file.size and file.size > max_size:
             raise serializers.ValidationError("Размер файла не должен превышать 10 МБ.")
-        return file
-=======
-	credential = serializers.CharField()
-	organization_name = serializers.CharField(required=False, allow_blank=True, max_length=255)
-	plan_key = serializers.ChoiceField(
-		choices=models.SubscriptionPlan.PLAN_CHOICES, required=False, allow_blank=True
-	)
->>>>>>> a4e64141
+        return file