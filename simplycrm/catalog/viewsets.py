--- conflicted
+++ resolved
@@ -2,11 +2,8 @@
 from __future__ import annotations
 
 from rest_framework import permissions, viewsets
-<<<<<<< HEAD
 from rest_framework.parsers import FormParser, JSONParser, MultiPartParser
 
-=======
->>>>>>> a4e64141
 from simplycrm.catalog import models, serializers
 from simplycrm.core.permissions import HasFeaturePermission
 
@@ -37,7 +34,6 @@
 
 
 class ProductViewSet(viewsets.ModelViewSet):
-<<<<<<< HEAD
     serializer_class = serializers.ProductSerializer
     permission_classes = [permissions.IsAuthenticated]
     parser_classes = [MultiPartParser, FormParser, JSONParser]
@@ -48,17 +44,6 @@
 
     def perform_create(self, serializer):  # type: ignore[override]
         serializer.save(organization=self.request.user.organization)
-=======
-	serializer_class = serializers.ProductSerializer
-	permission_classes = [permissions.IsAuthenticated]
-	
-	def get_queryset(self):  # type: ignore[override]
-		user = self.request.user
-		return models.Product.objects.filter(organization=user.organization).prefetch_related("variants")
-	
-	def perform_create(self, serializer):  # type: ignore[override]
-		serializer.save(organization=self.request.user.organization)
->>>>>>> a4e64141
 
     def get_serializer_context(self):  # type: ignore[override]
         context = super().get_serializer_context()
