--- conflicted
+++ resolved
@@ -13,11 +13,9 @@
 	slug = models.SlugField(max_length=255)
 	parent = models.ForeignKey("self", null=True, blank=True, on_delete=models.SET_NULL, related_name="children")
 	
-	
 	class Meta:
 		unique_together = ("organization", "slug")
 		ordering = ["name"]
-	
 	
 	def __str__(self) -> str:  # pragma: no cover
 		return self.name
@@ -35,7 +33,6 @@
 
 
 class Product(models.Model):
-<<<<<<< HEAD
     organization = models.ForeignKey("core.Organization", on_delete=models.CASCADE, related_name="products")
     category = models.ForeignKey(Category, null=True, blank=True, on_delete=models.SET_NULL, related_name="products")
     name = models.CharField(max_length=255)
@@ -55,23 +52,6 @@
 
     def __str__(self) -> str:  # pragma: no cover
         return self.name
-=======
-	organization = models.ForeignKey("core.Organization", on_delete=models.CASCADE, related_name="products")
-	category = models.ForeignKey(Category, null=True, blank=True, on_delete=models.SET_NULL, related_name="products")
-	name = models.CharField(max_length=255)
-	sku = models.CharField(max_length=64)
-	description = models.TextField(blank=True)
-	is_active = models.BooleanField(default=True)
-	
-	
-	class Meta:
-		unique_together = ("organization", "sku")
-		ordering = ["name"]
-	
-	
-	def __str__(self) -> str:  # pragma: no cover
-		return self.name
->>>>>>> a4e64141
 
 
 class ProductVariant(models.Model):
@@ -82,10 +62,8 @@
 	price = models.DecimalField(max_digits=10, decimal_places=2)
 	cost = models.DecimalField(max_digits=10, decimal_places=2)
 	
-	
 	class Meta:
 		unique_together = ("product", "sku")
-	
 	
 	def __str__(self) -> str:  # pragma: no cover
 		return f"{self.product.name} / {self.name}"
@@ -93,8 +71,7 @@
 
 class InventoryLot(models.Model):
 	variant = models.ForeignKey(ProductVariant, on_delete=models.CASCADE, related_name="inventory_lots")
-	supplier = models.ForeignKey(Supplier, null=True, blank=True, on_delete=models.SET_NULL,
-	                             related_name="inventory_lots")
+	supplier = models.ForeignKey(Supplier, null=True, blank=True, on_delete=models.SET_NULL, related_name="inventory_lots")
 	quantity = models.PositiveIntegerField()
 	received_at = models.DateField()
 	expires_at = models.DateField(null=True, blank=True)
@@ -111,10 +88,8 @@
 	recorded_at = models.DateTimeField(auto_now_add=True)
 	recorded_by = models.ForeignKey(settings.AUTH_USER_MODEL, null=True, blank=True, on_delete=models.SET_NULL)
 	
-	
 	class Meta:
 		ordering = ["-recorded_at"]
 	
-	
 	def __str__(self) -> str:  # pragma: no cover
 		return f"{self.variant} @ {self.price}"